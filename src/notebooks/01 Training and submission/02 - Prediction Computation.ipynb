--- conflicted
+++ resolved
@@ -1,715 +1,22 @@
 {
-  "cells": [
-    {
-      "cell_type": "markdown",
-      "metadata": {},
-      "source": [
-        "## Objective: Final Prediction Computation\n",
-        "\n",
-        "This notebook generates the final model predictions and formats them for submission on Codabench.\n",
-        "\n",
-        "The evaluation dataset comprises data from 39 stations included in the training set and 13 stations exclusive to the evaluation set.\n",
-        "\n",
-        "<img src=\"../images/notebook-4.png\" alt=\"Experiment Diagram\" style=\"width:75%;\" style=\"text-align:center;\" />\n",
-        "\n",
-        "### 1. Imports\n",
-        "\n",
-        "Starts by importing the necessary libraries, configuring environment paths, and loading custom utility functions.\n"
-      ]
-    },
-    {
-      "cell_type": "code",
-      "execution_count": 14,
-      "metadata": {},
-      "outputs": [],
-      "source": [
-        "import sys\n",
-        "import pandas as pd\n",
-        "import os\n",
-        "import zipfile\n",
-        "\n",
-        "import joblib\n",
-        "import pandas as pd\n",
-        "\n",
-        "sys.path.append(os.path.abspath(os.path.join(os.getcwd(), \"..\", \"..\", \"..\")))\n",
-        "\n",
-        "from src.utils.model import load_models_auto\n",
-        "from src.utils.analysis import create_predict_function, create_quantile_function\n",
-        "from src.utils.model import load_models_auto\n",
-        "from src.utils.model import XGBQuantileRegressor, XGBQRFModel"
-      ]
-    },
-    {
-      "cell_type": "markdown",
-      "metadata": {},
-      "source": [
-        "Defines constants :\n",
-        "\n",
-        "- _DATASET_DIR_ must be the directory where you unzip the _zenodo_ dataset.\n",
-        "- _EVAL_DIR_ will be used to store inference / evaluation data it must be the same as the one defined in _01 Training > 01 - Modelisation_\n",
-        "- _FINAL_MODEL_ will be used to store inference / evaluation data\n",
-        "\n",
-        "FINAL_MODEL describe the model that will be loaded if you use auto-loading\n"
-      ]
-    },
-    {
-      "cell_type": "code",
-      "execution_count": 15,
-      "metadata": {},
-      "outputs": [
-        {
-          "name": "stdout",
-          "output_type": "stream",
-          "text": [
-            "PREDS_DIR: ../../../data/evaluation/custom_dataset_4/xgb_qrf/\n"
-          ]
-        }
-      ],
-      "source": [
-        "ALPHA = 0.1\n",
-        "NUMBER_OF_WEEK = 4\n",
-        "USE_AUTO_SCAN = True  # Toggle this to switch between the loading of the last model of the manual load of a specific model\n",
-        "FINAL_MODEL = \"xgb_qrf\"\n",
-        "DATASET_TRANSFORMS = [\n",
-        "    \"rm_gnv_st\",\n",
-        "    \"pca\",\n",
-        "    \"snow_index\",\n",
-        "    # \"oh_enc_date\",\n",
-        "    \"cyc_enc_date\",\n",
-        "    \"clust_index\",\n",
-        "    \"scl_feat\",\n",
-        "    # \"scl_feat_wl\",  # Scale all except waterflow lag\n",
-        "    \"scl_catch\",\n",
-        "]\n",
-        "\n",
-        "PCA_THRESHOLD = 0.98\n",
-        "N_CLUSTER = 10\n",
-        "\n",
-        "DATASET_SPEC = \"_\".join(DATASET_TRANSFORMS)\n",
-        "DATASET_SPEC = \"custom_dataset_4\"\n",
-        "\n",
-        "if \"pca\" in DATASET_TRANSFORMS:\n",
-        "    DATASET_SPEC += f\"_pct_{PCA_THRESHOLD}\"\n",
-        "\n",
-        "if \"clust_index\" in DATASET_TRANSFORMS:\n",
-        "    DATASET_SPEC += f\"_geocl_{N_CLUSTER}\"\n",
-        "\n",
-        "if \"clust_hydro\" in DATASET_TRANSFORMS:\n",
-        "    DATASET_SPEC += f\"_hydcl_{N_CLUSTER}\"\n",
-        "\n",
-        "DATASET_SPEC = \"custom_dataset_4\"\n",
-        "\n",
-        "ADJUSTED_BONDS = False\n",
-        "\n",
-        "EVAL_DIR = \"../../../data/evaluation/\"\n",
-        "MODEL_DIR = f\"../../../models/{DATASET_SPEC}/\"\n",
-        "\n",
-        "PREDS_DIR = f\"{EVAL_DIR}{DATASET_SPEC}/{FINAL_MODEL}/\"\n",
-        "\n",
-        "print(f\"PREDS_DIR: {PREDS_DIR}\")\n",
-        "os.makedirs(PREDS_DIR, exist_ok=True)"
-      ]
-    },
-    {
-      "cell_type": "markdown",
-      "metadata": {},
-      "source": [
-        "### 2. Data and models Loading\n",
-        "\n",
-        "Loading of the inference dataset.\n"
-      ]
-    },
-    {
-      "cell_type": "code",
-      "execution_count": 16,
-      "metadata": {},
-      "outputs": [],
-      "source": [
-        "# load the dataset\n",
-        "inference_data = pd.read_csv(f\"{EVAL_DIR}{DATASET_SPEC}.csv\")\n",
-        "inference_data = inference_data.set_index(\"ObsDate\")"
-      ]
-    },
-    {
-      "cell_type": "code",
-      "execution_count": 17,
-      "metadata": {},
-      "outputs": [
-        {
-          "data": {
-            "text/plain": [
-              "Index(['station_code', 'latitude', 'longitude', 'catchment', 'altitude',\n",
-              "       'water_flow_lag_1w', 'water_flow_lag_2w',\n",
-              "       'water_flow_ma_4w_lag_1w_gauss', 'north_hemisphere', 'snow_index',\n",
-              "       'soil_composition_pca_1', 'soil_composition_pca_2',\n",
-              "       'soil_composition_pca_3', 'soil_composition_pca_4',\n",
-              "       'soil_composition_pca_5', 'soil_composition_pca_6',\n",
-              "       'soil_composition_pca_7', 'soil_composition_pca_8',\n",
-              "       'soil_composition_pca_9', 'evaporation_pca_1',\n",
-              "       'evaporation_lag_1w_pca_1', 'soil_moisture_pca_1',\n",
-              "       'soil_moisture_pca_2', 'tempartures_pca_1', 'tempartures_lag_1w_pca_1',\n",
-              "       'precipitations_pca_1', 'precipitations_pca_2',\n",
-              "       'precipitations_lag_1w_pca_1', 'precipitations_lag_1w_pca_2',\n",
-              "       'month_sin', 'month_cos', 'season_sin', 'season_cos', 'region_cluster',\n",
-              "       'hydro_cluster', 'water_flow_evolve_slope'],\n",
-              "      dtype='object')"
-            ]
-          },
-          "execution_count": 17,
-          "metadata": {},
-          "output_type": "execute_result"
-        }
-      ],
-      "source": [
-        "inference_data.columns"
-      ]
-    },
-    {
-      "cell_type": "markdown",
-      "metadata": {},
-      "source": [
-        "Loading of the final models.\n"
-      ]
-    },
-    {
-      "cell_type": "code",
-      "execution_count": 18,
-      "metadata": {},
-      "outputs": [],
-      "source": [
-        "# Load models based on conditions\n",
-        "final_models = []\n",
-        "if FINAL_MODEL == \"mapie\":\n",
-        "    if USE_AUTO_SCAN:\n",
-        "        final_models = load_models_auto(\"mapie_quantile\", f\"{MODEL_DIR}final/\")\n",
-        "    else:\n",
-        "        final_models.append(\n",
-        "            joblib.load(\n",
-        "                f\"{MODEL_DIR}final/mapie_quantile_2025-01-17_15-15-04_week0.pkl\"\n",
-        "            )\n",
-        "        )\n",
-        "        final_models.append(\n",
-        "            joblib.load(\n",
-        "                f\"{MODEL_DIR}final/mapie_quantile_2025-01-17_15-15-11_week1.pkl\"\n",
-        "            )\n",
-        "        )\n",
-        "        final_models.append(\n",
-        "            joblib.load(\n",
-        "                f\"{MODEL_DIR}final/mapie_quantile_2025-01-17_15-15-17_week2.pkl\"\n",
-        "            )\n",
-        "        )\n",
-        "        final_models.append(\n",
-        "            joblib.load(\n",
-        "                f\"{MODEL_DIR}final/mapie_quantile_2025-01-17_15-15-17_week3.pkl\"\n",
-        "            )\n",
-        "        )\n",
-        "elif FINAL_MODEL == \"qrf\":\n",
-        "\n",
-        "    if USE_AUTO_SCAN:\n",
-        "        final_models = load_models_auto(\"qrf_quantile\", f\"{MODEL_DIR}final/\")\n",
-        "    else:\n",
-        "        final_models.append(\n",
-        "            joblib.load(f\"{MODEL_DIR}final/qrf_quantile_2025-01-17_15-15-04_week0.pkl\")\n",
-        "        )\n",
-        "        final_models.append(\n",
-        "            joblib.load(f\"{MODEL_DIR}final/qrf_quantile_2025-01-17_15-15-11_week1.pkl\")\n",
-        "        )\n",
-        "        final_models.append(\n",
-        "            joblib.load(f\"{MODEL_DIR}final/qrf_quantile_2025-01-17_15-15-17_week2.pkl\")\n",
-        "        )\n",
-        "        final_models.append(\n",
-        "            joblib.load(f\"{MODEL_DIR}final/qrf_quantile_2025-01-17_15-15-17_week3.pkl\")\n",
-        "        )\n",
-        "elif FINAL_MODEL == \"gpr\":\n",
-        "    selected_kernel = [\n",
-        "        \"rbf\",\n",
-        "        # \"\",\n",
-        "        # \"\",\n",
-        "    ]\n",
-        "    if USE_AUTO_SCAN:\n",
-        "        final_models = load_models_auto(\n",
-        "            f\"gpr_quantile_{\"\".join(selected_kernel)}\", f\"{MODEL_DIR}final/\"\n",
-        "        )\n",
-        "    else:\n",
-        "        final_models.append(\n",
-        "            joblib.load(f\"{MODEL_DIR}final/qrf_quantile_2025-01-17_15-15-04_week0.pkl\")\n",
-        "        )\n",
-        "        final_models.append(\n",
-        "            joblib.load(f\"{MODEL_DIR}final/qrf_quantile_2025-01-17_15-15-11_week1.pkl\")\n",
-        "        )\n",
-        "        final_models.append(\n",
-        "            joblib.load(f\"{MODEL_DIR}final/qrf_quantile_2025-01-17_15-15-17_week2.pkl\")\n",
-        "        )\n",
-        "        final_models.append(\n",
-        "            joblib.load(f\"{MODEL_DIR}final/qrf_quantile_2025-01-17_15-15-17_week3.pkl\")\n",
-        "        )\n",
-        "\n",
-        "elif FINAL_MODEL == \"gbr\":\n",
-        "\n",
-        "    if USE_AUTO_SCAN:\n",
-        "        final_models = load_models_auto(\"gbr_quantile\", f\"{MODEL_DIR}final/\")\n",
-        "    else:\n",
-        "        final_models.append(\n",
-        "            joblib.load(f\"{MODEL_DIR}final/qrf_quantile_2025-01-17_15-15-04_week0.pkl\")\n",
-        "        )\n",
-        "        final_models.append(\n",
-        "            joblib.load(f\"{MODEL_DIR}final/qrf_quantile_2025-01-17_15-15-11_week1.pkl\")\n",
-        "        )\n",
-        "        final_models.append(\n",
-        "            joblib.load(f\"{MODEL_DIR}final/qrf_quantile_2025-01-17_15-15-17_week2.pkl\")\n",
-        "        )\n",
-        "        final_models.append(\n",
-        "            joblib.load(f\"{MODEL_DIR}final/qrf_quantile_2025-01-17_15-15-17_week3.pkl\")\n",
-        "        )\n",
-        "elif FINAL_MODEL == \"qrf_voting\":\n",
-        "\n",
-        "    if USE_AUTO_SCAN:\n",
-        "        final_models = load_models_auto(\"qrf_voting_quantile\", f\"{MODEL_DIR}final/\")\n",
-        "    else:\n",
-        "        final_models.append(\n",
-        "            joblib.load(f\"{MODEL_DIR}final/qrf_quantile_2025-01-17_15-15-04_week0.pkl\")\n",
-        "        )\n",
-        "        final_models.append(\n",
-        "            joblib.load(f\"{MODEL_DIR}final/qrf_quantile_2025-01-17_15-15-11_week1.pkl\")\n",
-        "        )\n",
-        "        final_models.append(\n",
-        "            joblib.load(f\"{MODEL_DIR}final/qrf_quantile_2025-01-17_15-15-17_week2.pkl\")\n",
-        "        )\n",
-        "        final_models.append(\n",
-        "            joblib.load(f\"{MODEL_DIR}final/qrf_quantile_2025-01-17_15-15-17_week3.pkl\")\n",
-        "        )\n",
-        "elif FINAL_MODEL == \"qrf_bagging\":\n",
-        "\n",
-        "    if USE_AUTO_SCAN:\n",
-        "        final_models = load_models_auto(\"qrf_bagging_quantile\", f\"{MODEL_DIR}final/\")\n",
-        "    else:\n",
-        "        final_models.append(\n",
-        "            joblib.load(f\"{MODEL_DIR}final/qrf_quantile_2025-01-17_15-15-04_week0.pkl\")\n",
-        "        )\n",
-        "        final_models.append(\n",
-        "            joblib.load(f\"{MODEL_DIR}final/qrf_quantile_2025-01-17_15-15-11_week1.pkl\")\n",
-        "        )\n",
-        "        final_models.append(\n",
-        "            joblib.load(f\"{MODEL_DIR}final/qrf_quantile_2025-01-17_15-15-17_week2.pkl\")\n",
-        "        )\n",
-        "        final_models.append(\n",
-        "            joblib.load(f\"{MODEL_DIR}final/qrf_quantile_2025-01-17_15-15-17_week3.pkl\")\n",
-        "        )\n",
-        "elif FINAL_MODEL == \"lgbm\":\n",
-        "\n",
-        "    if USE_AUTO_SCAN:\n",
-        "        models_low = load_models_auto(\"lgbm_quantile_q0.05\", f\"{MODEL_DIR}final/\")\n",
-        "        models_med = load_models_auto(\"lgbm_quantile_q0.5\", f\"{MODEL_DIR}final/\")\n",
-        "        models_high = load_models_auto(\"lgbm_quantile_q0.95\", f\"{MODEL_DIR}final/\")\n",
-        "        final_models = [[] for _ in range(NUMBER_OF_WEEK)]\n",
-        "        final_models[0] = [models_low[0], models_med[0], models_high[0]]\n",
-        "        final_models[1] = [models_low[1], models_med[1], models_high[1]]\n",
-        "        final_models[2] = [models_low[2], models_med[2], models_high[2]]\n",
-        "        final_models[3] = [models_low[3], models_med[3], models_high[3]]\n",
-        "    else:\n",
-        "        final_models.append(\n",
-        "            joblib.load(f\"{MODEL_DIR}final/qrf_quantile_2025-01-17_15-15-04_week0.pkl\")\n",
-        "        )\n",
-        "        final_models.append(\n",
-        "            joblib.load(f\"{MODEL_DIR}final/qrf_quantile_2025-01-17_15-15-11_week1.pkl\")\n",
-        "        )\n",
-        "        final_models.append(\n",
-        "            joblib.load(f\"{MODEL_DIR}final/qrf_quantile_2025-01-17_15-15-17_week2.pkl\")\n",
-        "        )\n",
-        "        final_models.append(\n",
-        "            joblib.load(f\"{MODEL_DIR}final/qrf_quantile_2025-01-17_15-15-17_week3.pkl\")\n",
-        "        )\n",
-        "elif FINAL_MODEL == \"ebm_ensemble\":\n",
-        "    print(\"Loading EBM Ensemble\")\n",
-        "    if USE_AUTO_SCAN:\n",
-        "        final_models = load_models_auto(\"ebm_ensemble\", f\"{MODEL_DIR}final/\")\n",
-        "    else:\n",
-        "        final_models.append(\n",
-        "            joblib.load(f\"{MODEL_DIR}final/ebm_ensemble_2025-01-17_15-15-04_week0.pkl\")\n",
-        "        )\n",
-        "        final_models.append(\n",
-        "            joblib.load(f\"{MODEL_DIR}final/ebm_ensemble_2025-01-17_15-15-11_week1.pkl\")\n",
-        "        )\n",
-        "        final_models.append(\n",
-        "            joblib.load(f\"{MODEL_DIR}final/ebm_ensemble_2025-01-17_15-15-17_week2.pkl\")\n",
-        "        )\n",
-        "        final_models.append(\n",
-        "            joblib.load(f\"{MODEL_DIR}final/ebm_ensemble_2025-01-17_15-15-17_week3.pkl\")\n",
-        "        )\n",
-        "elif FINAL_MODEL == \"deep_ensemble\":\n",
-        "    if USE_AUTO_SCAN:\n",
-        "        final_models = load_models_auto(\"deep_ensemble\", f\"{MODEL_DIR}final/\")\n",
-        "    else:\n",
-        "        final_models.append(\n",
-        "            joblib.load(f\"{MODEL_DIR}final/deep_ensemble_2025-01-17_15-15-04_week0.pkl\")\n",
-        "        )\n",
-        "        final_models.append(\n",
-        "            joblib.load(f\"{MODEL_DIR}final/deep_ensemble_2025-01-17_15-15-11_week1.pkl\")\n",
-        "        )\n",
-        "        final_models.append(\n",
-        "            joblib.load(f\"{MODEL_DIR}final/deep_ensemble_2025-01-17_15-15-17_week2.pkl\")\n",
-        "        )\n",
-        "        final_models.append(\n",
-        "            joblib.load(f\"{MODEL_DIR}final/deep_ensemble_2025-01-17_15-15-17_week3.pkl\")\n",
-        "        )\n",
-        "elif FINAL_MODEL == \"xgb\":\n",
-        "    if USE_AUTO_SCAN:\n",
-        "        final_models = load_models_auto(\"xgb\", f\"{MODEL_DIR}final/\")\n",
-        "elif FINAL_MODEL == \"xgb_qrf\":\n",
-        "    if USE_AUTO_SCAN:\n",
-        "        final_models = load_models_auto(\"xgb_qrf\", f\"{MODEL_DIR}final/\")"
-      ]
-    },
-    {
-      "cell_type": "code",
-      "execution_count": 19,
-      "metadata": {},
-      "outputs": [
-        {
-          "data": {
-            "text/plain": [
-              "[<src.utils.model.XGBQRFModel at 0x1b962192f30>,\n",
-              " <src.utils.model.XGBQRFModel at 0x1b962182b10>,\n",
-              " <src.utils.model.XGBQRFModel at 0x1b926a4fb60>,\n",
-              " <src.utils.model.XGBQRFModel at 0x1b962183c80>]"
-            ]
-          },
-          "execution_count": 19,
-          "metadata": {},
-          "output_type": "execute_result"
-        }
-      ],
-      "source": [
-        "final_models"
-      ]
-    },
-    {
-      "cell_type": "markdown",
-      "metadata": {},
-      "source": [
-        "### 3. Predictions computation\n",
-        "\n",
-        "Evaluation data include a spatio-temporal split and a temporal only split.\n",
-        "\n",
-        "<img src=\"../images/eval.png\" alt=\"Experiment Diagram\" style=\"width:50%;\" />\n"
-      ]
-    },
-    {
-      "cell_type": "code",
-      "execution_count": 20,
-      "metadata": {},
-      "outputs": [
-        {
-          "name": "stdout",
-          "output_type": "stream",
-          "text": [
-            "xgb_qrf\n",
-            "model : xgb_qrf\n",
-            "xgb_qrf\n",
-            "model : xgb_qrf\n",
-            "xgb_qrf\n",
-            "model : xgb_qrf\n",
-            "xgb_qrf\n",
-            "model : xgb_qrf\n"
-          ]
-        }
-      ],
-      "source": [
-        "predictions = inference_data[[\"station_code\"]].copy()\n",
-        "y_pred_test_quantile = {}\n",
-        "y_pred_test = {}\n",
-        "X_test = inference_data.drop(columns=[\"station_code\"])\n",
-        "for i in range(NUMBER_OF_WEEK):\n",
-        "\n",
-        "    if FINAL_MODEL == \"qrf\":\n",
-        "        # reorder the columns\n",
-        "        X_test = X_test[final_models[0].feature_names_in_]\n",
-        "\n",
-        "    # if FINAL_MODEL == \"xgb\":\n",
-        "    #     X_test = (\n",
-        "    #         X_test.drop(columns=[\"north_hemisphere\"])\n",
-        "    #         if \"north_hemisphere\" in X_test.columns\n",
-        "    #         else X_test\n",
-        "    #     )\n",
-        "    print(FINAL_MODEL)\n",
-        "    predict_adjusted = create_predict_function(final_models, i, FINAL_MODEL)\n",
-        "    quantile_adjusted = create_quantile_function(final_models, i, FINAL_MODEL, ALPHA)\n",
-        "\n",
-        "    y_pred_test[i] = predict_adjusted(X_test)\n",
-        "    y_pred_test_quantile[i] = quantile_adjusted(X_test)\n",
-        "\n",
-        "    if FINAL_MODEL == \"lgbm\":\n",
-        "        y_pred_test_quantile[i][y_pred_test_quantile[i] < 0] = 0\n",
-        "        y_pred_test[i][y_pred_test[i] < 0] = 0\n",
-        "\n",
-        "    if FINAL_MODEL == \"xgb\":\n",
-        "        y_pred_test_quantile[i][:, 0] *= 0.98\n",
-        "        y_pred_test_quantile[i][:, 1] *= 1.02\n",
-        "\n",
-        "for i in range(NUMBER_OF_WEEK):\n",
-        "    predictions[f\"week_{i}_pred\"] = y_pred_test[i]\n",
-        "    predictions[f\"week_{i}_sup\"] = y_pred_test_quantile[i][:, 1]\n",
-        "    predictions[f\"week_{i}_inf\"] = y_pred_test_quantile[i][:, 0]"
-      ]
-    },
-    {
-      "cell_type": "markdown",
-      "metadata": {},
-      "source": [
-        "### 4. Saving of the predictions\n"
-      ]
-    },
-    {
-      "cell_type": "markdown",
-      "metadata": {},
-      "source": [
-        "Saving of the predictions as a csv file\n",
-        "\n",
-        "> The file must be named `predictions.csv`\n"
-      ]
-    },
-    {
-      "cell_type": "code",
-      "execution_count": 21,
-      "metadata": {},
-      "outputs": [
-        {
-          "data": {
-            "text/html": [
-              "<div>\n",
-              "<style scoped>\n",
-              "    .dataframe tbody tr th:only-of-type {\n",
-              "        vertical-align: middle;\n",
-              "    }\n",
-              "\n",
-              "    .dataframe tbody tr th {\n",
-              "        vertical-align: top;\n",
-              "    }\n",
-              "\n",
-              "    .dataframe thead th {\n",
-              "        text-align: right;\n",
-              "    }\n",
-              "</style>\n",
-              "<table border=\"1\" class=\"dataframe\">\n",
-              "  <thead>\n",
-              "    <tr style=\"text-align: right;\">\n",
-              "      <th></th>\n",
-              "      <th>week_1_inf</th>\n",
-              "      <th>week_1_pred</th>\n",
-              "      <th>week_1_sup</th>\n",
-              "    </tr>\n",
-              "    <tr>\n",
-              "      <th>ObsDate</th>\n",
-              "      <th></th>\n",
-              "      <th></th>\n",
-              "      <th></th>\n",
-              "    </tr>\n",
-              "  </thead>\n",
-              "  <tbody>\n",
-              "    <tr>\n",
-              "      <th>2004-02-01</th>\n",
-              "      <td>9.252506</td>\n",
-              "      <td>35.917690</td>\n",
-              "      <td>82.471489</td>\n",
-              "    </tr>\n",
-              "    <tr>\n",
-              "      <th>2004-04-25</th>\n",
-              "      <td>9.283499</td>\n",
-              "      <td>21.655113</td>\n",
-              "      <td>43.585068</td>\n",
-              "    </tr>\n",
-              "    <tr>\n",
-              "      <th>2004-07-18</th>\n",
-              "      <td>7.505153</td>\n",
-              "      <td>14.719326</td>\n",
-              "      <td>28.726021</td>\n",
-              "    </tr>\n",
-              "    <tr>\n",
-              "      <th>2004-10-10</th>\n",
-              "      <td>1.332359</td>\n",
-              "      <td>3.419601</td>\n",
-              "      <td>8.095358</td>\n",
-              "    </tr>\n",
-              "    <tr>\n",
-              "      <th>2005-01-02</th>\n",
-              "      <td>7.317065</td>\n",
-              "      <td>15.624408</td>\n",
-              "      <td>42.241924</td>\n",
-              "    </tr>\n",
-              "    <tr>\n",
-              "      <th>...</th>\n",
-              "      <td>...</td>\n",
-              "      <td>...</td>\n",
-              "      <td>...</td>\n",
-              "    </tr>\n",
-              "    <tr>\n",
-              "      <th>2008-11-30</th>\n",
-              "      <td>617.536503</td>\n",
-              "      <td>1117.586914</td>\n",
-              "      <td>2577.821777</td>\n",
-              "    </tr>\n",
-              "    <tr>\n",
-              "      <th>2009-02-22</th>\n",
-              "      <td>439.417870</td>\n",
-              "      <td>905.390442</td>\n",
-              "      <td>1279.940796</td>\n",
-              "    </tr>\n",
-              "    <tr>\n",
-              "      <th>2009-05-17</th>\n",
-              "      <td>433.224859</td>\n",
-              "      <td>625.541199</td>\n",
-              "      <td>750.640076</td>\n",
-              "    </tr>\n",
-              "    <tr>\n",
-              "      <th>2009-08-09</th>\n",
-              "      <td>332.140479</td>\n",
-              "      <td>403.612366</td>\n",
-              "      <td>445.305725</td>\n",
-              "    </tr>\n",
-              "    <tr>\n",
-              "      <th>2009-11-01</th>\n",
-              "      <td>767.148027</td>\n",
-              "      <td>1226.545044</td>\n",
-              "      <td>2258.974609</td>\n",
-              "    </tr>\n",
-              "  </tbody>\n",
-              "</table>\n",
-              "<p>1352 rows × 3 columns</p>\n",
-              "</div>"
-            ],
-            "text/plain": [
-              "            week_1_inf  week_1_pred   week_1_sup\n",
-              "ObsDate                                         \n",
-              "2004-02-01    9.252506    35.917690    82.471489\n",
-              "2004-04-25    9.283499    21.655113    43.585068\n",
-              "2004-07-18    7.505153    14.719326    28.726021\n",
-              "2004-10-10    1.332359     3.419601     8.095358\n",
-              "2005-01-02    7.317065    15.624408    42.241924\n",
-              "...                ...          ...          ...\n",
-              "2008-11-30  617.536503  1117.586914  2577.821777\n",
-              "2009-02-22  439.417870   905.390442  1279.940796\n",
-              "2009-05-17  433.224859   625.541199   750.640076\n",
-              "2009-08-09  332.140479   403.612366   445.305725\n",
-              "2009-11-01  767.148027  1226.545044  2258.974609\n",
-              "\n",
-              "[1352 rows x 3 columns]"
-            ]
-          },
-          "execution_count": 21,
-          "metadata": {},
-          "output_type": "execute_result"
-        }
-      ],
-      "source": [
-        "predictions[[\"week_1_inf\",\"week_1_pred\", \"week_1_sup\"]]"
-      ]
-    },
-    {
-      "cell_type": "code",
-      "execution_count": 22,
-      "metadata": {},
-      "outputs": [
-        {
-          "data": {
-            "text/plain": [
-              "np.float64(0.02241428571428567)"
-            ]
-          },
-          "execution_count": 22,
-          "metadata": {},
-          "output_type": "execute_result"
-        }
-      ],
-      "source": [
-        "test = predictions[\"week_1_pred\"] - predictions[\"week_1_inf\"]\n",
-        "test.min()"
-      ]
-    },
-    {
-      "cell_type": "code",
-      "execution_count": 23,
-      "metadata": {},
-      "outputs": [],
-      "source": [
-        "# save the predictions to a csv file\n",
-        "predictions[\"ObsDate\"] = X_test.index\n",
-        "predictions.to_csv(f\"{PREDS_DIR}predictions.csv\", index=False)"
-      ]
-    },
-    {
-      "cell_type": "markdown",
-      "metadata": {},
-      "source": [
-        "Compression of the submission file.\n",
-        "\n",
-        "> The file need to be compress for Codabench.\n"
-      ]
-    },
-    {
-      "cell_type": "code",
-      "execution_count": 24,
-      "metadata": {},
-      "outputs": [],
-      "source": [
-        "# Create a ZIP file containing predictions.csv\n",
-        "with zipfile.ZipFile(f\"{PREDS_DIR}predictions.zip\", \"w\", zipfile.ZIP_DEFLATED) as zipf:\n",
-        "    zipf.write(f\"{PREDS_DIR}predictions.csv\", \"predictions.csv\")"
-      ]
-    },
-    {
-      "cell_type": "markdown",
-      "metadata": {},
-      "source": [
-        "You are ready to submit go to codabench and submit the zip file that have been generated in My Submissions > Phase 1.\n",
-        "\n",
-        "You don't have to use this notebook to submit but the file file format must includes the following columns:\n",
-        "\n",
-        "- station_code: Identification code of the station.\n",
-        "- ObsDate: Date of the prediction.\n",
-        "- for every week of prediction i from 0 to 3 :\n",
-        "  - week_i_pred\n",
-        "  - week_i_inf\n",
-        "  - week_i_sup\n",
-        "\n",
-        "Save the dataset as a CSV file named predictions.csv.\n",
-        "\n",
-        "> The file must be named predictions.csv, but the .zip file can have any name.\n",
-        "\n",
-        "Compress the CSV file into a .zip archive.\n",
-        "\n",
-        "> You cannot submit an uncompressed file. Ensure that the software you use does not create a subfolder inside the archive.\n",
-        "\n",
-        "Submit your file in [Codabench](https://www.codabench.org/competitions/4335):\n",
-        "\n",
-        "> My Submissions > Phase 1 (keep all the tasks selected):\n",
-        "\n",
-        "<img src=\"../images/submissions.png\" alt=\"Experiment Diagram\" style=\"width:75%;\" style=\"text-align:center;\" />\n"
-      ]
-    }
-  ],
-  "metadata": {
-    "kernelspec": {
-      "display_name": ".venv",
-      "language": "python",
-      "name": "python3"
-    },
-    "language_info": {
-      "codemirror_mode": {
-        "name": "ipython",
-        "version": 3
-      },
-      "file_extension": ".py",
-      "mimetype": "text/x-python",
-      "name": "python",
-      "nbconvert_exporter": "python",
-      "pygments_lexer": "ipython3",
-      "version": "3.12.2"
-    }
-  },
-<<<<<<< HEAD
-  "nbformat": 4,
-  "nbformat_minor": 2
-=======
+ "cells": [
+  {
+   "cell_type": "markdown",
+   "metadata": {},
+   "source": [
+    "## Objective: Final Prediction Computation\n",
+    "\n",
+    "This notebook generates the final model predictions and formats them for submission on Codabench. \n",
+    "\n",
+    "The evaluation dataset comprises data from 39 stations included in the training set and 13 stations exclusive to the evaluation set.\n",
+    "\n",
+    "<img src=\"../images/notebook-4.png\" alt=\"Experiment Diagram\" style=\"width:75%;\" style=\"text-align:center;\" />\n",
+    "\n",
+    "\n",
+    "### 1. Imports\n",
+    "Starts by importing the necessary libraries, configuring environment paths, and loading custom utility functions.\n"
+   ]
+  },
   {
    "cell_type": "code",
    "execution_count": 1,
@@ -966,5 +273,4 @@
  },
  "nbformat": 4,
  "nbformat_minor": 2
->>>>>>> 51818672
 }
{
  "cells": [
    {
      "cell_type": "markdown",
      "metadata": {},
      "source": [
        "## Objective: Final Prediction Computation\n",
        "\n",
        "This notebook generates the final model predictions and formats them for submission on Codabench.\n",
        "\n",
        "The evaluation dataset comprises data from 39 stations included in the training set and 13 stations exclusive to the evaluation set.\n",
        "\n",
        "<img src=\"../images/notebook-4.png\" alt=\"Experiment Diagram\" style=\"width:75%;\" style=\"text-align:center;\" />\n",
        "\n",
        "### 1. Imports\n",
        "\n",
        "Starts by importing the necessary libraries, configuring environment paths, and loading custom utility functions.\n"
      ]
    },
    {
      "cell_type": "code",
<<<<<<< HEAD
      "execution_count": 7,
=======
      "execution_count": 11,
>>>>>>> 985af9b7
      "metadata": {},
      "outputs": [],
      "source": [
        "import sys\n",
        "import pandas as pd\n",
        "import os\n",
        "import zipfile\n",
        "\n",
        "import joblib\n",
        "import pandas as pd\n",
        "\n",
        "sys.path.append(os.path.abspath(os.path.join(os.getcwd(), \"..\", \"..\", \"..\")))\n",
        "\n",
        "from src.utils.model import load_models_auto\n",
        "from src.utils.analysis import create_predict_function, create_quantile_function\n",
        "from src.utils.model import load_models_auto\n",
        "from src.utils.model import XGBQuantileRegressor"
      ]
    },
    {
      "cell_type": "markdown",
      "metadata": {},
      "source": [
        "Defines constants :\n",
        "\n",
        "- _DATASET_DIR_ must be the directory where you unzip the _zenodo_ dataset.\n",
        "- _EVAL_DIR_ will be used to store inference / evaluation data it must be the same as the one defined in _01 Training > 01 - Modelisation_\n",
        "- _FINAL_MODEL_ will be used to store inference / evaluation data\n",
        "\n",
        "FINAL_MODEL describe the model that will be loaded if you use auto-loading\n"
      ]
    },
    {
      "cell_type": "code",
<<<<<<< HEAD
      "execution_count": null,
=======
      "execution_count": 12,
>>>>>>> 985af9b7
      "metadata": {},
      "outputs": [
        {
          "name": "stdout",
          "output_type": "stream",
          "text": [
<<<<<<< HEAD
            "PREDS_DIR: ../../../data/evaluation/rm_gnv_st_pca_snow_index_cyc_enc_date_clust_index_scl_feat_scl_catch/xgb/\n"
=======
            "PREDS_DIR: ../../../data/evaluation/rm_gnv_st_pca_snow_index_cyc_enc_date_clust_index_clust_hydro_scl_feat_wl_scl_catch/qrf/\n"
>>>>>>> 985af9b7
          ]
        }
      ],
      "source": [
        "ALPHA = 0.1\n",
        "NUMBER_OF_WEEK = 4\n",
        "USE_AUTO_SCAN = True  # Toggle this to switch between the loading of the last model of the manual load of a specific model\n",
        "FINAL_MODEL = \"xgb\"\n",
        "DATASET_TRANSFORMS = [\n",
        "    \"rm_gnv_st\",\n",
        "    \"pca\",\n",
        "    \"snow_index\",\n",
        "    # \"oh_enc_date\",\n",
        "    \"cyc_enc_date\",\n",
        "    \"clust_index\",\n",
        "    \"clust_hydro\",\n",
        "    # \"scl_feat\",\n",
        "    \"scl_feat_wl\", # Scale all except waterflow lag\n",
        "    \"scl_catch\",\n",
        "]\n",
        "\n",
        "ADJUSTED_BONDS=False\n",
        "DATASET_SPEC = \"_\".join(DATASET_TRANSFORMS)\n",
        "\n",
        "EVAL_DIR = \"../../../data/evaluation/\"\n",
        "MODEL_DIR = f\"../../../models/{DATASET_SPEC}/\"\n",
        "\n",
        "PREDS_DIR = f\"{EVAL_DIR}{DATASET_SPEC}/{FINAL_MODEL}/\"\n",
        "\n",
        "print(f\"PREDS_DIR: {PREDS_DIR}\")\n",
        "os.makedirs(PREDS_DIR, exist_ok=True)"
      ]
    },
    {
      "cell_type": "markdown",
      "metadata": {},
      "source": [
        "### 2. Data and models Loading\n",
        "\n",
        "Loading of the inference dataset.\n"
      ]
    },
    {
      "cell_type": "code",
<<<<<<< HEAD
      "execution_count": 4,
=======
      "execution_count": 13,
>>>>>>> 985af9b7
      "metadata": {},
      "outputs": [],
      "source": [
        "# load the dataset\n",
        "inference_data = pd.read_csv(f\"{EVAL_DIR}dataset_{DATASET_SPEC}.csv\")\n",
        "inference_data = inference_data.set_index(\"ObsDate\")"
      ]
    },
    {
      "cell_type": "code",
<<<<<<< HEAD
      "execution_count": 5,
=======
      "execution_count": 14,
>>>>>>> 985af9b7
      "metadata": {},
      "outputs": [
        {
          "data": {
            "text/plain": [
              "Index(['station_code', 'latitude', 'longitude', 'catchment', 'altitude',\n",
              "       'water_flow_lag_1w', 'water_flow_lag_2w', 'north_hemisphere',\n",
              "       'snow_index', 'soil_composition_pca_1', 'soil_composition_pca_2',\n",
              "       'soil_composition_pca_3', 'soil_composition_pca_4',\n",
              "       'soil_composition_pca_5', 'soil_composition_pca_6',\n",
              "       'soil_composition_pca_7', 'soil_composition_pca_8',\n",
              "       'soil_composition_pca_9', 'evaporation_pca_1',\n",
              "       'evaporation_lag_1w_pca_1', 'soil_moisture_pca_1',\n",
              "       'soil_moisture_pca_2', 'tempartures_pca_1', 'tempartures_lag_1w_pca_1',\n",
              "       'precipitations_pca_1', 'precipitations_pca_2',\n",
              "       'precipitations_lag_1w_pca_1', 'precipitations_lag_1w_pca_2',\n",
              "       'month_sin', 'month_cos', 'season_sin', 'season_cos', 'region_cluster',\n",
              "       'hydro_cluster'],\n",
              "      dtype='object')"
            ]
          },
<<<<<<< HEAD
          "execution_count": 5,
=======
          "execution_count": 14,
>>>>>>> 985af9b7
          "metadata": {},
          "output_type": "execute_result"
        }
      ],
      "source": [
        "inference_data.columns"
      ]
    },
    {
      "cell_type": "markdown",
      "metadata": {},
      "source": [
        "Loading of the final models.\n"
      ]
    },
    {
      "cell_type": "code",
<<<<<<< HEAD
      "execution_count": 8,
=======
      "execution_count": 15,
>>>>>>> 985af9b7
      "metadata": {},
      "outputs": [],
      "source": [
        "# Load models based on conditions\n",
        "final_models = []\n",
        "if FINAL_MODEL == \"mapie\":\n",
        "    if USE_AUTO_SCAN:\n",
        "        final_models = load_models_auto(\"mapie_quantile\", f\"{MODEL_DIR}final/\")\n",
        "    else:\n",
        "        final_models.append(\n",
        "            joblib.load(\n",
        "                f\"{MODEL_DIR}final/mapie_quantile_2025-01-17_15-15-04_week0.pkl\"\n",
        "            )\n",
        "        )\n",
        "        final_models.append(\n",
        "            joblib.load(\n",
        "                f\"{MODEL_DIR}final/mapie_quantile_2025-01-17_15-15-11_week1.pkl\"\n",
        "            )\n",
        "        )\n",
        "        final_models.append(\n",
        "            joblib.load(\n",
        "                f\"{MODEL_DIR}final/mapie_quantile_2025-01-17_15-15-17_week2.pkl\"\n",
        "            )\n",
        "        )\n",
        "        final_models.append(\n",
        "            joblib.load(\n",
        "                f\"{MODEL_DIR}final/mapie_quantile_2025-01-17_15-15-17_week3.pkl\"\n",
        "            )\n",
        "        )\n",
        "elif FINAL_MODEL == \"qrf\":\n",
        "\n",
        "    if USE_AUTO_SCAN:\n",
        "        final_models = load_models_auto(\"qrf_quantile\", f\"{MODEL_DIR}final/\")\n",
        "    else:\n",
        "        final_models.append(\n",
        "            joblib.load(f\"{MODEL_DIR}final/qrf_quantile_2025-01-17_15-15-04_week0.pkl\")\n",
        "        )\n",
        "        final_models.append(\n",
        "            joblib.load(f\"{MODEL_DIR}final/qrf_quantile_2025-01-17_15-15-11_week1.pkl\")\n",
        "        )\n",
        "        final_models.append(\n",
        "            joblib.load(f\"{MODEL_DIR}final/qrf_quantile_2025-01-17_15-15-17_week2.pkl\")\n",
        "        )\n",
        "        final_models.append(\n",
        "            joblib.load(f\"{MODEL_DIR}final/qrf_quantile_2025-01-17_15-15-17_week3.pkl\")\n",
        "        )\n",
        "elif FINAL_MODEL == \"gpr\":\n",
        "    selected_kernel = [\n",
        "        \"rbf\",\n",
        "        # \"\",\n",
        "        # \"\",\n",
        "    ]\n",
        "    if USE_AUTO_SCAN:\n",
        "        final_models = load_models_auto(\n",
        "            f\"gpr_quantile_{\"\".join(selected_kernel)}\", f\"{MODEL_DIR}final/\"\n",
        "        )\n",
        "    else:\n",
        "        final_models.append(\n",
        "            joblib.load(f\"{MODEL_DIR}final/qrf_quantile_2025-01-17_15-15-04_week0.pkl\")\n",
        "        )\n",
        "        final_models.append(\n",
        "            joblib.load(f\"{MODEL_DIR}final/qrf_quantile_2025-01-17_15-15-11_week1.pkl\")\n",
        "        )\n",
        "        final_models.append(\n",
        "            joblib.load(f\"{MODEL_DIR}final/qrf_quantile_2025-01-17_15-15-17_week2.pkl\")\n",
        "        )\n",
        "        final_models.append(\n",
        "            joblib.load(f\"{MODEL_DIR}final/qrf_quantile_2025-01-17_15-15-17_week3.pkl\")\n",
        "        )\n",
        "\n",
        "elif FINAL_MODEL == \"gbr\":\n",
        "\n",
        "    if USE_AUTO_SCAN:\n",
        "        final_models = load_models_auto(\"gbr_quantile\", f\"{MODEL_DIR}final/\")\n",
        "    else:\n",
        "        final_models.append(\n",
        "            joblib.load(f\"{MODEL_DIR}final/qrf_quantile_2025-01-17_15-15-04_week0.pkl\")\n",
        "        )\n",
        "        final_models.append(\n",
        "            joblib.load(f\"{MODEL_DIR}final/qrf_quantile_2025-01-17_15-15-11_week1.pkl\")\n",
        "        )\n",
        "        final_models.append(\n",
        "            joblib.load(f\"{MODEL_DIR}final/qrf_quantile_2025-01-17_15-15-17_week2.pkl\")\n",
        "        )\n",
        "        final_models.append(\n",
        "            joblib.load(f\"{MODEL_DIR}final/qrf_quantile_2025-01-17_15-15-17_week3.pkl\")\n",
        "        )\n",
        "elif FINAL_MODEL == \"qrf_voting\":\n",
        "\n",
        "    if USE_AUTO_SCAN:\n",
        "        final_models = load_models_auto(\"qrf_voting_quantile\", f\"{MODEL_DIR}final/\")\n",
        "    else:\n",
        "        final_models.append(\n",
        "            joblib.load(f\"{MODEL_DIR}final/qrf_quantile_2025-01-17_15-15-04_week0.pkl\")\n",
        "        )\n",
        "        final_models.append(\n",
        "            joblib.load(f\"{MODEL_DIR}final/qrf_quantile_2025-01-17_15-15-11_week1.pkl\")\n",
        "        )\n",
        "        final_models.append(\n",
        "            joblib.load(f\"{MODEL_DIR}final/qrf_quantile_2025-01-17_15-15-17_week2.pkl\")\n",
        "        )\n",
        "        final_models.append(\n",
        "            joblib.load(f\"{MODEL_DIR}final/qrf_quantile_2025-01-17_15-15-17_week3.pkl\")\n",
        "        )\n",
        "elif FINAL_MODEL == \"qrf_bagging\":\n",
        "\n",
        "    if USE_AUTO_SCAN:\n",
        "        final_models = load_models_auto(\"qrf_bagging_quantile\", f\"{MODEL_DIR}final/\")\n",
        "    else:\n",
        "        final_models.append(\n",
        "            joblib.load(f\"{MODEL_DIR}final/qrf_quantile_2025-01-17_15-15-04_week0.pkl\")\n",
        "        )\n",
        "        final_models.append(\n",
        "            joblib.load(f\"{MODEL_DIR}final/qrf_quantile_2025-01-17_15-15-11_week1.pkl\")\n",
        "        )\n",
        "        final_models.append(\n",
        "            joblib.load(f\"{MODEL_DIR}final/qrf_quantile_2025-01-17_15-15-17_week2.pkl\")\n",
        "        )\n",
        "        final_models.append(\n",
        "            joblib.load(f\"{MODEL_DIR}final/qrf_quantile_2025-01-17_15-15-17_week3.pkl\")\n",
        "        )\n",
        "elif FINAL_MODEL == \"lgbm\":\n",
        "\n",
        "    if USE_AUTO_SCAN:\n",
        "        models_low = load_models_auto(\"lgbm_quantile_q0.05\", f\"{MODEL_DIR}final/\")\n",
        "        models_med = load_models_auto(\"lgbm_quantile_q0.5\", f\"{MODEL_DIR}final/\")\n",
        "        models_high = load_models_auto(\"lgbm_quantile_q0.95\", f\"{MODEL_DIR}final/\")\n",
        "        final_models = [[] for _ in range(NUMBER_OF_WEEK)]\n",
        "        final_models[0] = [models_low[0], models_med[0], models_high[0]]\n",
        "        final_models[1] = [models_low[1], models_med[1], models_high[1]]\n",
        "        final_models[2] = [models_low[2], models_med[2], models_high[2]]\n",
        "        final_models[3] = [models_low[3], models_med[3], models_high[3]]\n",
        "    else:\n",
        "        final_models.append(\n",
        "            joblib.load(f\"{MODEL_DIR}final/qrf_quantile_2025-01-17_15-15-04_week0.pkl\")\n",
        "        )\n",
        "        final_models.append(\n",
        "            joblib.load(f\"{MODEL_DIR}final/qrf_quantile_2025-01-17_15-15-11_week1.pkl\")\n",
        "        )\n",
        "        final_models.append(\n",
        "            joblib.load(f\"{MODEL_DIR}final/qrf_quantile_2025-01-17_15-15-17_week2.pkl\")\n",
        "        )\n",
        "        final_models.append(\n",
        "            joblib.load(f\"{MODEL_DIR}final/qrf_quantile_2025-01-17_15-15-17_week3.pkl\")\n",
        "        )\n",
        "elif FINAL_MODEL == \"ebm_ensemble\":\n",
        "    print(\"Loading EBM Ensemble\")\n",
        "    if USE_AUTO_SCAN:\n",
        "        final_models = load_models_auto(\"ebm_ensemble\", f\"{MODEL_DIR}final/\")\n",
        "    else:\n",
        "        final_models.append(\n",
        "            joblib.load(f\"{MODEL_DIR}final/ebm_ensemble_2025-01-17_15-15-04_week0.pkl\")\n",
        "        )\n",
        "        final_models.append(\n",
        "            joblib.load(f\"{MODEL_DIR}final/ebm_ensemble_2025-01-17_15-15-11_week1.pkl\")\n",
        "        )\n",
        "        final_models.append(\n",
        "            joblib.load(f\"{MODEL_DIR}final/ebm_ensemble_2025-01-17_15-15-17_week2.pkl\")\n",
        "        )\n",
        "        final_models.append(\n",
        "            joblib.load(f\"{MODEL_DIR}final/ebm_ensemble_2025-01-17_15-15-17_week3.pkl\")\n",
        "        )\n",
        "elif FINAL_MODEL == \"deep_ensemble\":\n",
        "    if USE_AUTO_SCAN:\n",
        "        final_models = load_models_auto(\"deep_ensemble\", f\"{MODEL_DIR}final/\")\n",
        "    else:\n",
        "        final_models.append(\n",
        "            joblib.load(f\"{MODEL_DIR}final/deep_ensemble_2025-01-17_15-15-04_week0.pkl\")\n",
        "        )\n",
        "        final_models.append(\n",
        "            joblib.load(f\"{MODEL_DIR}final/deep_ensemble_2025-01-17_15-15-11_week1.pkl\")\n",
        "        )\n",
        "        final_models.append(\n",
        "            joblib.load(f\"{MODEL_DIR}final/deep_ensemble_2025-01-17_15-15-17_week2.pkl\")\n",
        "        )\n",
        "        final_models.append(\n",
        "            joblib.load(f\"{MODEL_DIR}final/deep_ensemble_2025-01-17_15-15-17_week3.pkl\")\n",
        "        )\n",
        "elif FINAL_MODEL == \"xgb\":\n",
        "    if USE_AUTO_SCAN:\n",
        "        final_models = load_models_auto(\"xgb\", f\"{MODEL_DIR}final/\")"
      ]
    },
    {
      "cell_type": "code",
<<<<<<< HEAD
      "execution_count": 9,
=======
      "execution_count": 16,
>>>>>>> 985af9b7
      "metadata": {},
      "outputs": [
        {
          "data": {
            "text/plain": [
<<<<<<< HEAD
              "[{0.05: XGBQuantileRegressor(gamma=0.1, max_depth=2, min_child_weight=7,\n",
              "                       n_estimators=1000, objective='reg:squarederror',\n",
              "                       quantile=0.05),\n",
              "  0.5: XGBQuantileRegressor(gamma=0.1, max_depth=2, min_child_weight=7,\n",
              "                       n_estimators=1000, objective='reg:squarederror'),\n",
              "  0.95: XGBQuantileRegressor(gamma=0.1, max_depth=2, min_child_weight=7,\n",
              "                       n_estimators=1000, objective='reg:squarederror',\n",
              "                       quantile=0.95)},\n",
              " {0.05: XGBQuantileRegressor(gamma=0.1, max_depth=2, min_child_weight=7,\n",
              "                       n_estimators=1000, objective='reg:squarederror',\n",
              "                       quantile=0.05),\n",
              "  0.5: XGBQuantileRegressor(gamma=0.1, max_depth=2, min_child_weight=7,\n",
              "                       n_estimators=1000, objective='reg:squarederror'),\n",
              "  0.95: XGBQuantileRegressor(gamma=0.1, max_depth=2, min_child_weight=7,\n",
              "                       n_estimators=1000, objective='reg:squarederror',\n",
              "                       quantile=0.95)},\n",
              " {0.05: XGBQuantileRegressor(gamma=0.1, max_depth=2, min_child_weight=7,\n",
              "                       n_estimators=1000, objective='reg:squarederror',\n",
              "                       quantile=0.05),\n",
              "  0.5: XGBQuantileRegressor(gamma=0.1, max_depth=2, min_child_weight=7,\n",
              "                       n_estimators=1000, objective='reg:squarederror'),\n",
              "  0.95: XGBQuantileRegressor(gamma=0.1, max_depth=2, min_child_weight=7,\n",
              "                       n_estimators=1000, objective='reg:squarederror',\n",
              "                       quantile=0.95)},\n",
              " {0.05: XGBQuantileRegressor(gamma=0.1, max_depth=2, min_child_weight=7,\n",
              "                       n_estimators=1000, objective='reg:squarederror',\n",
              "                       quantile=0.05),\n",
              "  0.5: XGBQuantileRegressor(gamma=0.1, max_depth=2, min_child_weight=7,\n",
              "                       n_estimators=1000, objective='reg:squarederror'),\n",
              "  0.95: XGBQuantileRegressor(gamma=0.1, max_depth=2, min_child_weight=7,\n",
              "                       n_estimators=1000, objective='reg:squarederror',\n",
              "                       quantile=0.95)}]"
            ]
          },
          "execution_count": 9,
=======
              "[RandomForestQuantileRegressor(max_depth=30, max_features=None,\n",
              "                               min_samples_leaf=27, min_samples_split=27,\n",
              "                               n_estimators=135, random_state=42),\n",
              " RandomForestQuantileRegressor(max_depth=30, max_features=None,\n",
              "                               min_samples_leaf=27, min_samples_split=27,\n",
              "                               n_estimators=135, random_state=42),\n",
              " RandomForestQuantileRegressor(max_depth=30, max_features=None,\n",
              "                               min_samples_leaf=27, min_samples_split=27,\n",
              "                               n_estimators=135, random_state=42),\n",
              " RandomForestQuantileRegressor(max_depth=30, max_features=None,\n",
              "                               min_samples_leaf=27, min_samples_split=27,\n",
              "                               n_estimators=135, random_state=42)]"
            ]
          },
          "execution_count": 16,
>>>>>>> 985af9b7
          "metadata": {},
          "output_type": "execute_result"
        }
      ],
      "source": [
        "final_models"
      ]
    },
    {
      "cell_type": "markdown",
      "metadata": {},
      "source": [
        "### 3. Predictions computation\n",
        "\n",
        "Evaluation data include a spatio-temporal split and a temporal only split.\n",
        "\n",
        "<img src=\"../images/eval.png\" alt=\"Experiment Diagram\" style=\"width:50%;\" />\n"
      ]
    },
    {
      "cell_type": "code",
<<<<<<< HEAD
      "execution_count": 10,
=======
      "execution_count": 18,
>>>>>>> 985af9b7
      "metadata": {},
      "outputs": [
        {
          "name": "stdout",
          "output_type": "stream",
          "text": [
<<<<<<< HEAD
            "xgb\n",
            "model : xgb\n",
            "xgb\n",
            "model : xgb\n",
            "xgb\n",
            "model : xgb\n",
            "xgb\n",
            "model : xgb\n"
=======
            "qrf\n",
            "model : qrf\n",
            "qrf\n",
            "model : qrf\n",
            "qrf\n",
            "model : qrf\n",
            "qrf\n",
            "model : qrf\n"
>>>>>>> 985af9b7
          ]
        }
      ],
      "source": [
        "predictions = inference_data[[\"station_code\"]].copy()\n",
        "y_pred_test_quantile = {}\n",
        "y_pred_test = {}\n",
        "X_test = inference_data.drop(columns=[\"station_code\"])\n",
        "for i in range(NUMBER_OF_WEEK):\n",
        "\n",
        "    if FINAL_MODEL == \"qrf\":\n",
        "        # reorder the columns\n",
        "        X_test = X_test[final_models[0].feature_names_in_]\n",
        "\n",
        "    # if FINAL_MODEL == \"xgb\":\n",
        "    #     X_test = (\n",
        "    #         X_test.drop(columns=[\"north_hemisphere\"])\n",
        "    #         if \"north_hemisphere\" in X_test.columns\n",
        "    #         else X_test\n",
        "    #     )\n",
        "    print(FINAL_MODEL)\n",
        "    predict_adjusted = create_predict_function(final_models, i, FINAL_MODEL)\n",
        "    quantile_adjusted = create_quantile_function(final_models, i, FINAL_MODEL, ALPHA)\n",
        "\n",
        "    y_pred_test[i] = predict_adjusted(X_test)\n",
        "    y_pred_test_quantile[i] = quantile_adjusted(X_test)\n",
        "\n",
        "    if FINAL_MODEL == \"qrf\" and ADJUSTED_BONDS:\n",
        "        print(\"adjusted lower bound\")\n",
        "        y_pred_test_quantile[i][:, 1] *= 1.01  # Réduction de 2%\n",
        "        y_pred_test_quantile[i][:, 0] *= 0.99  # Réduction de 2%\n",
        "\n",
        "for i in range(NUMBER_OF_WEEK):\n",
        "    predictions[f\"week_{i}_pred\"] = y_pred_test[i]\n",
        "    predictions[f\"week_{i}_sup\"] = y_pred_test_quantile[i][:, 1]\n",
        "    predictions[f\"week_{i}_inf\"] = y_pred_test_quantile[i][:, 0]"
      ]
    },
    {
      "cell_type": "markdown",
      "metadata": {},
      "source": [
        "### 4. Saving of the predictions\n"
      ]
    },
    {
      "cell_type": "markdown",
      "metadata": {},
      "source": [
        "Saving of the predictions as a csv file\n",
        "\n",
        "> The file must be named `predictions.csv`\n"
      ]
    },
    {
      "cell_type": "code",
<<<<<<< HEAD
      "execution_count": 11,
=======
      "execution_count": 19,
>>>>>>> 985af9b7
      "metadata": {},
      "outputs": [],
      "source": [
        "# save the predictions to a csv file\n",
        "predictions[\"ObsDate\"] = X_test.index\n",
        "predictions.to_csv(f\"{PREDS_DIR}predictions.csv\", index=False)"
      ]
    },
    {
      "cell_type": "markdown",
      "metadata": {},
      "source": [
        "Compression of the submission file.\n",
        "\n",
        "> The file need to be compress for Codabench.\n"
      ]
    },
    {
      "cell_type": "code",
<<<<<<< HEAD
      "execution_count": 12,
=======
      "execution_count": 20,
>>>>>>> 985af9b7
      "metadata": {},
      "outputs": [],
      "source": [
        "# Create a ZIP file containing predictions.csv\n",
        "with zipfile.ZipFile(f\"{PREDS_DIR}predictions.zip\", \"w\", zipfile.ZIP_DEFLATED) as zipf:\n",
        "    zipf.write(f\"{PREDS_DIR}predictions.csv\", \"predictions.csv\")"
      ]
    },
    {
      "cell_type": "markdown",
      "metadata": {},
      "source": [
        "You are ready to submit go to codabench and submit the zip file that have been generated in My Submissions > Phase 1.\n",
        "\n",
        "You don't have to use this notebook to submit but the file file format must includes the following columns:\n",
        "\n",
        "- station_code: Identification code of the station.\n",
        "- ObsDate: Date of the prediction.\n",
        "- for every week of prediction i from 0 to 3 :\n",
        "  - week_i_pred\n",
        "  - week_i_inf\n",
        "  - week_i_sup\n",
        "\n",
        "Save the dataset as a CSV file named predictions.csv.\n",
        "\n",
        "> The file must be named predictions.csv, but the .zip file can have any name.\n",
        "\n",
        "Compress the CSV file into a .zip archive.\n",
        "\n",
        "> You cannot submit an uncompressed file. Ensure that the software you use does not create a subfolder inside the archive.\n",
        "\n",
        "Submit your file in [Codabench](https://www.codabench.org/competitions/4335):\n",
        "\n",
        "> My Submissions > Phase 1 (keep all the tasks selected):\n",
        "\n",
        "<img src=\"../images/submissions.png\" alt=\"Experiment Diagram\" style=\"width:75%;\" style=\"text-align:center;\" />\n"
      ]
    }
  ],
  "metadata": {
    "kernelspec": {
      "display_name": ".venv",
      "language": "python",
      "name": "python3"
    },
    "language_info": {
      "codemirror_mode": {
        "name": "ipython",
        "version": 3
      },
      "file_extension": ".py",
      "mimetype": "text/x-python",
      "name": "python",
      "nbconvert_exporter": "python",
      "pygments_lexer": "ipython3",
      "version": "3.12.2"
    }
  },
  "nbformat": 4,
  "nbformat_minor": 2
}<|MERGE_RESOLUTION|>--- conflicted
+++ resolved
@@ -19,11 +19,7 @@
     },
     {
       "cell_type": "code",
-<<<<<<< HEAD
-      "execution_count": 7,
-=======
       "execution_count": 11,
->>>>>>> 985af9b7
       "metadata": {},
       "outputs": [],
       "source": [
@@ -58,22 +54,14 @@
     },
     {
       "cell_type": "code",
-<<<<<<< HEAD
-      "execution_count": null,
-=======
       "execution_count": 12,
->>>>>>> 985af9b7
       "metadata": {},
       "outputs": [
         {
           "name": "stdout",
           "output_type": "stream",
           "text": [
-<<<<<<< HEAD
-            "PREDS_DIR: ../../../data/evaluation/rm_gnv_st_pca_snow_index_cyc_enc_date_clust_index_scl_feat_scl_catch/xgb/\n"
-=======
             "PREDS_DIR: ../../../data/evaluation/rm_gnv_st_pca_snow_index_cyc_enc_date_clust_index_clust_hydro_scl_feat_wl_scl_catch/qrf/\n"
->>>>>>> 985af9b7
           ]
         }
       ],
@@ -118,11 +106,7 @@
     },
     {
       "cell_type": "code",
-<<<<<<< HEAD
-      "execution_count": 4,
-=======
       "execution_count": 13,
->>>>>>> 985af9b7
       "metadata": {},
       "outputs": [],
       "source": [
@@ -133,11 +117,7 @@
     },
     {
       "cell_type": "code",
-<<<<<<< HEAD
-      "execution_count": 5,
-=======
       "execution_count": 14,
->>>>>>> 985af9b7
       "metadata": {},
       "outputs": [
         {
@@ -159,11 +139,7 @@
               "      dtype='object')"
             ]
           },
-<<<<<<< HEAD
-          "execution_count": 5,
-=======
           "execution_count": 14,
->>>>>>> 985af9b7
           "metadata": {},
           "output_type": "execute_result"
         }
@@ -181,11 +157,7 @@
     },
     {
       "cell_type": "code",
-<<<<<<< HEAD
-      "execution_count": 8,
-=======
       "execution_count": 15,
->>>>>>> 985af9b7
       "metadata": {},
       "outputs": [],
       "source": [
@@ -371,53 +343,12 @@
     },
     {
       "cell_type": "code",
-<<<<<<< HEAD
-      "execution_count": 9,
-=======
       "execution_count": 16,
->>>>>>> 985af9b7
       "metadata": {},
       "outputs": [
         {
           "data": {
             "text/plain": [
-<<<<<<< HEAD
-              "[{0.05: XGBQuantileRegressor(gamma=0.1, max_depth=2, min_child_weight=7,\n",
-              "                       n_estimators=1000, objective='reg:squarederror',\n",
-              "                       quantile=0.05),\n",
-              "  0.5: XGBQuantileRegressor(gamma=0.1, max_depth=2, min_child_weight=7,\n",
-              "                       n_estimators=1000, objective='reg:squarederror'),\n",
-              "  0.95: XGBQuantileRegressor(gamma=0.1, max_depth=2, min_child_weight=7,\n",
-              "                       n_estimators=1000, objective='reg:squarederror',\n",
-              "                       quantile=0.95)},\n",
-              " {0.05: XGBQuantileRegressor(gamma=0.1, max_depth=2, min_child_weight=7,\n",
-              "                       n_estimators=1000, objective='reg:squarederror',\n",
-              "                       quantile=0.05),\n",
-              "  0.5: XGBQuantileRegressor(gamma=0.1, max_depth=2, min_child_weight=7,\n",
-              "                       n_estimators=1000, objective='reg:squarederror'),\n",
-              "  0.95: XGBQuantileRegressor(gamma=0.1, max_depth=2, min_child_weight=7,\n",
-              "                       n_estimators=1000, objective='reg:squarederror',\n",
-              "                       quantile=0.95)},\n",
-              " {0.05: XGBQuantileRegressor(gamma=0.1, max_depth=2, min_child_weight=7,\n",
-              "                       n_estimators=1000, objective='reg:squarederror',\n",
-              "                       quantile=0.05),\n",
-              "  0.5: XGBQuantileRegressor(gamma=0.1, max_depth=2, min_child_weight=7,\n",
-              "                       n_estimators=1000, objective='reg:squarederror'),\n",
-              "  0.95: XGBQuantileRegressor(gamma=0.1, max_depth=2, min_child_weight=7,\n",
-              "                       n_estimators=1000, objective='reg:squarederror',\n",
-              "                       quantile=0.95)},\n",
-              " {0.05: XGBQuantileRegressor(gamma=0.1, max_depth=2, min_child_weight=7,\n",
-              "                       n_estimators=1000, objective='reg:squarederror',\n",
-              "                       quantile=0.05),\n",
-              "  0.5: XGBQuantileRegressor(gamma=0.1, max_depth=2, min_child_weight=7,\n",
-              "                       n_estimators=1000, objective='reg:squarederror'),\n",
-              "  0.95: XGBQuantileRegressor(gamma=0.1, max_depth=2, min_child_weight=7,\n",
-              "                       n_estimators=1000, objective='reg:squarederror',\n",
-              "                       quantile=0.95)}]"
-            ]
-          },
-          "execution_count": 9,
-=======
               "[RandomForestQuantileRegressor(max_depth=30, max_features=None,\n",
               "                               min_samples_leaf=27, min_samples_split=27,\n",
               "                               n_estimators=135, random_state=42),\n",
@@ -433,7 +364,6 @@
             ]
           },
           "execution_count": 16,
->>>>>>> 985af9b7
           "metadata": {},
           "output_type": "execute_result"
         }
@@ -455,27 +385,13 @@
     },
     {
       "cell_type": "code",
-<<<<<<< HEAD
-      "execution_count": 10,
-=======
       "execution_count": 18,
->>>>>>> 985af9b7
       "metadata": {},
       "outputs": [
         {
           "name": "stdout",
           "output_type": "stream",
           "text": [
-<<<<<<< HEAD
-            "xgb\n",
-            "model : xgb\n",
-            "xgb\n",
-            "model : xgb\n",
-            "xgb\n",
-            "model : xgb\n",
-            "xgb\n",
-            "model : xgb\n"
-=======
             "qrf\n",
             "model : qrf\n",
             "qrf\n",
@@ -484,7 +400,6 @@
             "model : qrf\n",
             "qrf\n",
             "model : qrf\n"
->>>>>>> 985af9b7
           ]
         }
       ],
@@ -541,11 +456,7 @@
     },
     {
       "cell_type": "code",
-<<<<<<< HEAD
-      "execution_count": 11,
-=======
       "execution_count": 19,
->>>>>>> 985af9b7
       "metadata": {},
       "outputs": [],
       "source": [
@@ -565,11 +476,7 @@
     },
     {
       "cell_type": "code",
-<<<<<<< HEAD
-      "execution_count": 12,
-=======
       "execution_count": 20,
->>>>>>> 985af9b7
       "metadata": {},
       "outputs": [],
       "source": [

--- conflicted
+++ resolved
@@ -1,725 +1,478 @@
 {
- "cells": [
-  {
-   "cell_type": "markdown",
-   "metadata": {},
-   "source": [
-    "## Objective: Final Prediction Computation\n",
-    "\n",
-    "This notebook generates the final model predictions and formats them for submission on Codabench.\n",
-    "\n",
-    "The evaluation dataset comprises data from 39 stations included in the training set and 13 stations exclusive to the evaluation set.\n",
-    "\n",
-    "<img src=\"../images/notebook-4.png\" alt=\"Experiment Diagram\" style=\"width:75%;\" style=\"text-align:center;\" />\n",
-    "\n",
-    "### 1. Imports\n",
-    "\n",
-    "Starts by importing the necessary libraries, configuring environment paths, and loading custom utility functions.\n"
-   ]
+  "cells": [
+    {
+      "cell_type": "markdown",
+      "metadata": {},
+      "source": [
+        "## Objective: Final Prediction Computation\n",
+        "\n",
+        "This notebook generates the final model predictions and formats them for submission on Codabench.\n",
+        "\n",
+        "The evaluation dataset comprises data from 39 stations included in the training set and 13 stations exclusive to the evaluation set.\n",
+        "\n",
+        "<img src=\"../images/notebook-4.png\" alt=\"Experiment Diagram\" style=\"width:75%;\" style=\"text-align:center;\" />\n",
+        "\n",
+        "### 1. Imports\n",
+        "\n",
+        "Starts by importing the necessary libraries, configuring environment paths, and loading custom utility functions.\n"
+      ]
+    },
+    {
+      "cell_type": "code",
+      "execution_count": 12,
+      "metadata": {},
+      "outputs": [],
+      "source": [
+        "import sys\n",
+        "import pandas as pd\n",
+        "import os\n",
+        "import zipfile\n",
+        "\n",
+        "import joblib\n",
+        "import pandas as pd\n",
+        "\n",
+        "sys.path.append(os.path.abspath(os.path.join(os.getcwd(), \"..\", \"..\", \"..\")))\n",
+        "\n",
+        "from src.utils.model import load_models_auto\n",
+        "from src.utils.analysis import create_predict_function, create_quantile_function\n",
+        "from src.utils.model import load_models_auto\n",
+        "\n"
+      ]
+    },
+    {
+      "cell_type": "markdown",
+      "metadata": {},
+      "source": [
+        "Defines constants :\n",
+        "\n",
+        "- _DATASET_DIR_ must be the directory where you unzip the _zenodo_ dataset.\n",
+        "- _EVAL_DIR_ will be used to store inference / evaluation data it must be the same as the one defined in _01 Training > 01 - Modelisation_\n",
+        "- _FINAL_MODEL_ will be used to store inference / evaluation data\n",
+        "\n",
+        "FINAL_MODEL describe the model that will be loaded if you use auto-loading\n"
+      ]
+    },
+    {
+      "cell_type": "code",
+      "execution_count": 11,
+      "metadata": {},
+      "outputs": [
+        {
+          "name": "stdout",
+          "output_type": "stream",
+          "text": [
+            "PREDS_DIR: ../../../data/evaluation/full_pca/xgb/\n"
+          ]
+        }
+      ],
+      "source": [
+        "ALPHA = 0.1\n",
+        "NUMBER_OF_WEEK = 4\n",
+        "USE_AUTO_SCAN = True  # Toggle this to switch between the loading of the last model of the manual load of a specific model\n",
+        "FINAL_MODEL = \"qrf\" \n",
+        "DATASET_SPEC = \"full_pca\"\n",
+        "\n",
+        "EVAL_DIR = \"../../../data/evaluation/\"\n",
+        "MODEL_DIR = f\"../../../models/{DATASET_SPEC}/\"\n",
+        "\n",
+        "PREDS_DIR = f\"{EVAL_DIR}{DATASET_SPEC}/{FINAL_MODEL}/\"\n",
+        "\n",
+        "print(f\"PREDS_DIR: {PREDS_DIR}\")\n",
+        "os.makedirs(PREDS_DIR, exist_ok=True)"
+      ]
+    },
+    {
+      "cell_type": "markdown",
+      "metadata": {},
+      "source": [
+        "### 2. Data and models Loading\n",
+        "\n",
+        "Loading of the inference dataset.\n"
+      ]
+    },
+    {
+      "cell_type": "code",
+      "execution_count": 12,
+      "metadata": {},
+      "outputs": [],
+      "source": [
+        "# load the dataset\n",
+        "inference_data = pd.read_csv(f\"{EVAL_DIR}dataset_{DATASET_SPEC}.csv\")\n",
+        "inference_data = inference_data.set_index(\"ObsDate\")"
+      ]
+    },
+    {
+      "cell_type": "code",
+      "execution_count": 4,
+      "metadata": {},
+      "outputs": [
+        {
+          "data": {
+            "text/plain": [
+              "Index(['station_code', 'latitude', 'longitude', 'catchment', 'altitude',\n",
+              "       'precipitations', 'temperatures', 'soil_moisture', 'evaporation',\n",
+              "       'precipitation_region', 'temperature_region', 'soil_moisture_region',\n",
+              "       'evaporation_region', 'precipitation_zone', 'temperature_zone',\n",
+              "       'soil_moisture_zone', 'evaporation_zone', 'precipitation_sector',\n",
+              "       'temperature_sector', 'soil_moisture_sector', 'evaporation_sector',\n",
+              "       'precipitation_sub_sector', 'temperature_sub_sector',\n",
+              "       'soil_moisture_sub_sector', 'evaporation_sub_sector',\n",
+              "       'water_flow_lag_1w', 'water_flow_lag_2w', 'precipitations_lag_1w',\n",
+              "       'temperatures_lag_1w', 'evaporation_lag_1w',\n",
+              "       'precipitation_region_lag_1w', 'temperature_region_lag_1w',\n",
+              "       'evaporation_region_lag_1w', 'precipitation_zone_lag_1w',\n",
+              "       'temperature_zone_lag_1w', 'evaporation_zone_lag_1w',\n",
+              "       'precipitation_sector_lag_1w', 'temperature_sector_lag_1w',\n",
+              "       'evaporation_sector_lag_1w', 'precipitation_sub_sector_lag_1w',\n",
+              "       'temperature_sub_sector_lag_1w', 'evaporation_sub_sector_lag_1w',\n",
+              "       'north_hemisphere', 'soil_pca_1', 'soil_pca_2', 'soil_pca_3',\n",
+              "       'soil_pca_4', 'soil_pca_5', 'soil_pca_6', 'soil_pca_7', 'soil_pca_8',\n",
+              "       'soil_pca_9', 'soil_pca_10', 'month_sin', 'month_cos', 'season_sin',\n",
+              "       'season_cos', 'region_cluster'],\n",
+              "      dtype='object')"
+            ]
+          },
+          "execution_count": 4,
+          "metadata": {},
+          "output_type": "execute_result"
+        }
+      ],
+      "source": [
+        "inference_data.columns"
+      ]
+    },
+    {
+      "cell_type": "markdown",
+      "metadata": {},
+      "source": [
+        "Loading of the final models.\n"
+      ]
+    },
+    {
+      "cell_type": "code",
+      "execution_count": 13,
+      "metadata": {},
+      "outputs": [],
+      "source": [
+        "# Load models based on conditions\n",
+        "final_models = []\n",
+        "if FINAL_MODEL == \"mapie\":\n",
+        "    if USE_AUTO_SCAN:\n",
+        "        final_models = load_models_auto(\"mapie_quantile\", f\"{MODEL_DIR}final/\")\n",
+        "    else:\n",
+        "        final_models.append(\n",
+        "            joblib.load(\n",
+        "                f\"{MODEL_DIR}final/mapie_quantile_2025-01-17_15-15-04_week0.pkl\"\n",
+        "            )\n",
+        "        )\n",
+        "        final_models.append(\n",
+        "            joblib.load(\n",
+        "                f\"{MODEL_DIR}final/mapie_quantile_2025-01-17_15-15-11_week1.pkl\"\n",
+        "            )\n",
+        "        )\n",
+        "        final_models.append(\n",
+        "            joblib.load(\n",
+        "                f\"{MODEL_DIR}final/mapie_quantile_2025-01-17_15-15-17_week2.pkl\"\n",
+        "            )\n",
+        "        )\n",
+        "        final_models.append(\n",
+        "            joblib.load(\n",
+        "                f\"{MODEL_DIR}final/mapie_quantile_2025-01-17_15-15-17_week3.pkl\"\n",
+        "            )\n",
+        "        )\n",
+        "elif FINAL_MODEL == \"qrf\":\n",
+        "\n",
+        "    if USE_AUTO_SCAN:\n",
+        "        final_models = load_models_auto(\"qrf_quantile\", f\"{MODEL_DIR}final/\")\n",
+        "    else:\n",
+        "        final_models.append(joblib.load(f\"{MODEL_DIR}final/qrf_quantile_2025-01-17_15-15-04_week0.pkl\"))\n",
+        "        final_models.append(joblib.load(f\"{MODEL_DIR}final/qrf_quantile_2025-01-17_15-15-11_week1.pkl\"))\n",
+        "        final_models.append(joblib.load(f\"{MODEL_DIR}final/qrf_quantile_2025-01-17_15-15-17_week2.pkl\"))\n",
+        "        final_models.append(joblib.load(f\"{MODEL_DIR}final/qrf_quantile_2025-01-17_15-15-17_week3.pkl\"))\n",
+        "elif FINAL_MODEL == \"gpr\":\n",
+        "    selected_kernel = [\n",
+        "        \"rbf\",\n",
+        "        # \"\",\n",
+        "        # \"\",\n",
+        "    ]\n",
+        "    if USE_AUTO_SCAN:\n",
+        "        final_models = load_models_auto(f\"gpr_quantile_{\"\".join(selected_kernel)}\", f\"{MODEL_DIR}final/\")\n",
+        "    else:\n",
+        "        final_models.append(joblib.load(f\"{MODEL_DIR}final/qrf_quantile_2025-01-17_15-15-04_week0.pkl\"))\n",
+        "        final_models.append(joblib.load(f\"{MODEL_DIR}final/qrf_quantile_2025-01-17_15-15-11_week1.pkl\"))\n",
+        "        final_models.append(joblib.load(f\"{MODEL_DIR}final/qrf_quantile_2025-01-17_15-15-17_week2.pkl\"))\n",
+        "        final_models.append(joblib.load(f\"{MODEL_DIR}final/qrf_quantile_2025-01-17_15-15-17_week3.pkl\"))\n",
+        "\n",
+        "elif FINAL_MODEL == \"gbr\":\n",
+        "\n",
+        "    if USE_AUTO_SCAN:\n",
+        "        final_models = load_models_auto(\"gbr_quantile\", f\"{MODEL_DIR}final/\")\n",
+        "    else:\n",
+        "        final_models.append(joblib.load(f\"{MODEL_DIR}final/qrf_quantile_2025-01-17_15-15-04_week0.pkl\"))\n",
+        "        final_models.append(joblib.load(f\"{MODEL_DIR}final/qrf_quantile_2025-01-17_15-15-11_week1.pkl\"))\n",
+        "        final_models.append(joblib.load(f\"{MODEL_DIR}final/qrf_quantile_2025-01-17_15-15-17_week2.pkl\"))\n",
+        "        final_models.append(joblib.load(f\"{MODEL_DIR}final/qrf_quantile_2025-01-17_15-15-17_week3.pkl\"))\n",
+        "elif FINAL_MODEL == \"qrf_voting\":\n",
+        "\n",
+        "    if USE_AUTO_SCAN:\n",
+        "        final_models = load_models_auto(\"qrf_voting_quantile\", f\"{MODEL_DIR}final/\")\n",
+        "    else:\n",
+        "        final_models.append(joblib.load(f\"{MODEL_DIR}final/qrf_quantile_2025-01-17_15-15-04_week0.pkl\"))\n",
+        "        final_models.append(joblib.load(f\"{MODEL_DIR}final/qrf_quantile_2025-01-17_15-15-11_week1.pkl\"))\n",
+        "        final_models.append(joblib.load(f\"{MODEL_DIR}final/qrf_quantile_2025-01-17_15-15-17_week2.pkl\"))\n",
+        "        final_models.append(joblib.load(f\"{MODEL_DIR}final/qrf_quantile_2025-01-17_15-15-17_week3.pkl\"))\n",
+        "elif FINAL_MODEL == \"qrf_bagging\":\n",
+        "\n",
+        "    if USE_AUTO_SCAN:\n",
+        "        final_models = load_models_auto(\"qrf_bagging_quantile\", f\"{MODEL_DIR}final/\")\n",
+        "    else:\n",
+        "        final_models.append(\n",
+        "            joblib.load(f\"{MODEL_DIR}final/qrf_quantile_2025-01-17_15-15-04_week0.pkl\")\n",
+        "        )\n",
+        "        final_models.append(\n",
+        "            joblib.load(f\"{MODEL_DIR}final/qrf_quantile_2025-01-17_15-15-11_week1.pkl\")\n",
+        "        )\n",
+        "        final_models.append(\n",
+        "            joblib.load(f\"{MODEL_DIR}final/qrf_quantile_2025-01-17_15-15-17_week2.pkl\")\n",
+        "        )\n",
+        "        final_models.append(\n",
+        "            joblib.load(f\"{MODEL_DIR}final/qrf_quantile_2025-01-17_15-15-17_week3.pkl\")\n",
+        "        )\n",
+        "elif FINAL_MODEL == \"lgbm\":\n",
+        "\n",
+        "    if USE_AUTO_SCAN:\n",
+        "        models_low = load_models_auto(\"lgbm_quantile_q0.05\", f\"{MODEL_DIR}final/\")\n",
+        "        models_med = load_models_auto(\"lgbm_quantile_q0.5\", f\"{MODEL_DIR}final/\")\n",
+        "        models_high = load_models_auto(\"lgbm_quantile_q0.95\", f\"{MODEL_DIR}final/\")\n",
+        "        final_models = [[] for _ in range(NUMBER_OF_WEEK)]\n",
+        "        final_models[0] = [models_low[0], models_med[0], models_high[0]]\n",
+        "        final_models[1] = [models_low[1], models_med[1], models_high[1]]\n",
+        "        final_models[2] = [models_low[2], models_med[2], models_high[2]]\n",
+        "        final_models[3] = [models_low[3], models_med[3], models_high[3]]\n",
+        "    else:\n",
+        "        final_models.append(\n",
+        "            joblib.load(f\"{MODEL_DIR}final/qrf_quantile_2025-01-17_15-15-04_week0.pkl\")\n",
+        "        )\n",
+        "        final_models.append(\n",
+        "            joblib.load(f\"{MODEL_DIR}final/qrf_quantile_2025-01-17_15-15-11_week1.pkl\")\n",
+        "        )\n",
+        "        final_models.append(\n",
+        "            joblib.load(f\"{MODEL_DIR}final/qrf_quantile_2025-01-17_15-15-17_week2.pkl\")\n",
+        "        )\n",
+        "        final_models.append(\n",
+        "            joblib.load(f\"{MODEL_DIR}final/qrf_quantile_2025-01-17_15-15-17_week3.pkl\")\n",
+        "        )\n",
+        "elif FINAL_MODEL == \"ebm_ensemble\":\n",
+        "    print(\"Loading EBM Ensemble\")\n",
+        "    if USE_AUTO_SCAN:\n",
+        "        final_models = load_models_auto(\"ebm_ensemble\", f\"{MODEL_DIR}final/\")\n",
+        "    else:\n",
+        "        final_models.append(\n",
+        "            joblib.load(f\"{MODEL_DIR}final/ebm_ensemble_2025-01-17_15-15-04_week0.pkl\")\n",
+        "        )\n",
+        "        final_models.append(\n",
+        "            joblib.load(f\"{MODEL_DIR}final/ebm_ensemble_2025-01-17_15-15-11_week1.pkl\")\n",
+        "        )\n",
+        "        final_models.append(\n",
+        "            joblib.load(f\"{MODEL_DIR}final/ebm_ensemble_2025-01-17_15-15-17_week2.pkl\")\n",
+        "        )\n",
+        "        final_models.append(\n",
+        "            joblib.load(f\"{MODEL_DIR}final/ebm_ensemble_2025-01-17_15-15-17_week3.pkl\")\n",
+        "        )\n",
+        "elif FINAL_MODEL == \"deep_ensemble\":\n",
+        "    if USE_AUTO_SCAN:\n",
+        "        final_models = load_models_auto(\"deep_ensemble\", f\"{MODEL_DIR}final/\")\n",
+        "    else:\n",
+        "        final_models.append(joblib.load(f\"{MODEL_DIR}final/deep_ensemble_2025-01-17_15-15-04_week0.pkl\"))\n",
+        "        final_models.append(joblib.load(f\"{MODEL_DIR}final/deep_ensemble_2025-01-17_15-15-11_week1.pkl\"))\n",
+        "        final_models.append(joblib.load(f\"{MODEL_DIR}final/deep_ensemble_2025-01-17_15-15-17_week2.pkl\"))\n",
+        "        final_models.append(joblib.load(f\"{MODEL_DIR}final/deep_ensemble_2025-01-17_15-15-17_week3.pkl\"))\n"
+      ]
+    },
+    {
+      "cell_type": "code",
+      "execution_count": 14,
+      "metadata": {},
+      "outputs": [
+        {
+          "data": {
+            "text/plain": [
+              "[RandomForestQuantileRegressor(max_depth=7, min_samples_leaf=6, n_estimators=50),\n",
+              " RandomForestQuantileRegressor(max_depth=7, min_samples_leaf=6, n_estimators=50),\n",
+              " RandomForestQuantileRegressor(max_depth=7, min_samples_leaf=6, n_estimators=50),\n",
+              " RandomForestQuantileRegressor(max_depth=7, min_samples_leaf=6, n_estimators=50)]"
+            ]
+          },
+          "execution_count": 14,
+          "metadata": {},
+          "output_type": "execute_result"
+        }
+      ],
+      "source": [
+        "final_models"
+      ]
+    },
+    {
+      "cell_type": "markdown",
+      "metadata": {},
+      "source": [
+        "### 3. Predictions computation\n",
+        "\n",
+        "Evaluation data include a spatio-temporal split and a temporal only split.\n",
+        "\n",
+        "<img src=\"../images/eval.png\" alt=\"Experiment Diagram\" style=\"width:50%;\" />\n"
+      ]
+    },
+    {
+      "cell_type": "code",
+      "execution_count": 15,
+      "metadata": {},
+      "outputs": [
+        {
+          "name": "stdout",
+          "output_type": "stream",
+          "text": [
+            "xgb\n",
+            "model : xgb\n",
+            "xgb\n",
+            "model : xgb\n",
+            "xgb\n",
+            "model : xgb\n",
+            "xgb\n",
+            "model : xgb\n"
+          ]
+        }
+      ],
+      "source": [
+        "predictions = inference_data[[\"station_code\"]].copy()\n",
+        "y_pred_test_quantile = {}\n",
+        "y_pred_test = {}\n",
+        "X_test = inference_data.drop(columns=[\"station_code\"])\n",
+        "for i in range(NUMBER_OF_WEEK):\n",
+        "\n",
+        "    if FINAL_MODEL == \"qrf\":\n",
+        "        # reorder the columns\n",
+        "        X_test = X_test[final_models[0].feature_names_in_]\n",
+        "\n",
+        "    if FINAL_MODEL == \"xgb\":\n",
+        "        X_test = (\n",
+        "            X_test.drop(columns=[\"north_hemisphere\"])\n",
+        "            if \"north_hemisphere\" in X_test.columns\n",
+        "            else X_test\n",
+        "        )\n",
+        "    print(FINAL_MODEL)\n",
+        "    predict_adjusted = create_predict_function(final_models, i, FINAL_MODEL)\n",
+        "    quantile_adjusted = create_quantile_function(final_models, i, FINAL_MODEL, ALPHA)\n",
+        "\n",
+        "    y_pred_test[i] = predict_adjusted(X_test)\n",
+        "    y_pred_test_quantile[i] = quantile_adjusted(X_test)\n",
+        "\n",
+        "    if FINAL_MODEL == \"xgb\":\n",
+        "        y_pred_test_quantile[i][:, 0].fill(0)\n",
+        "\n",
+        "for i in range(NUMBER_OF_WEEK):\n",
+        "    predictions[f\"week_{i}_pred\"] = y_pred_test[i]\n",
+        "    predictions[f\"week_{i}_sup\"] = y_pred_test_quantile[i][:,1]\n",
+        "    predictions[f\"week_{i}_inf\"] = y_pred_test_quantile[i][:,0]\n"
+      ]
+    },
+    {
+      "cell_type": "markdown",
+      "metadata": {},
+      "source": [
+        "### 4. Saving of the predictions\n"
+      ]
+    },
+    {
+      "cell_type": "markdown",
+      "metadata": {},
+      "source": [
+        "Saving of the predictions as a csv file\n",
+        "\n",
+        "> The file must be named `predictions.csv`\n"
+      ]
+    },
+    {
+      "cell_type": "code",
+      "execution_count": 16,
+      "metadata": {},
+      "outputs": [],
+      "source": [
+        "# save the predictions to a csv file\n",
+        "predictions[\"ObsDate\"] = X_test.index\n",
+        "predictions.to_csv(f\"{PREDS_DIR}predictions.csv\", index=False)"
+      ]
+    },
+    {
+      "cell_type": "markdown",
+      "metadata": {},
+      "source": [
+        "Compression of the submission file.\n",
+        "\n",
+        "> The file need to be compress for Codabench.\n"
+      ]
+    },
+    {
+      "cell_type": "code",
+      "execution_count": null,
+      "metadata": {},
+      "outputs": [],
+      "source": [
+        "# Create a ZIP file containing predictions.csv\n",
+        "with zipfile.ZipFile(f\"{PREDS_DIR}predictions.zip\", \"w\", zipfile.ZIP_DEFLATED) as zipf:\n",
+        "    zipf.write(f\"{PREDS_DIR}predictions.csv\", \"predictions.csv\")"
+      ]
+    },
+    {
+      "cell_type": "markdown",
+      "metadata": {},
+      "source": [
+        "You are ready to submit go to codabench and submit the zip file that have been generated in My Submissions > Phase 1.\n",
+        "\n",
+        "You don't have to use this notebook to submit but the file file format must includes the following columns:\n",
+        "\n",
+        "- station_code: Identification code of the station.\n",
+        "- ObsDate: Date of the prediction.\n",
+        "- for every week of prediction i from 0 to 3 :\n",
+        "  - week_i_pred\n",
+        "  - week_i_inf\n",
+        "  - week_i_sup\n",
+        "\n",
+        "Save the dataset as a CSV file named predictions.csv.\n",
+        "\n",
+        "> The file must be named predictions.csv, but the .zip file can have any name.\n",
+        "\n",
+        "Compress the CSV file into a .zip archive.\n",
+        "\n",
+        "> You cannot submit an uncompressed file. Ensure that the software you use does not create a subfolder inside the archive.\n",
+        "\n",
+        "Submit your file in [Codabench](https://www.codabench.org/competitions/4335):\n",
+        "\n",
+        "> My Submissions > Phase 1 (keep all the tasks selected):\n",
+        "\n",
+        "<img src=\"../images/submissions.png\" alt=\"Experiment Diagram\" style=\"width:75%;\" style=\"text-align:center;\" />\n"
+      ]
+    }
+  ],
+  "metadata": {
+    "kernelspec": {
+      "display_name": ".venv",
+      "language": "python",
+      "name": "python3"
+    },
+    "language_info": {
+      "codemirror_mode": {
+        "name": "ipython",
+        "version": 3
+      },
+      "file_extension": ".py",
+      "mimetype": "text/x-python",
+      "name": "python",
+      "nbconvert_exporter": "python",
+      "pygments_lexer": "ipython3",
+      "version": "3.12.8"
+    }
   },
-  {
-   "cell_type": "code",
-   "execution_count": 12,
-   "metadata": {},
-   "outputs": [],
-   "source": [
-    "import sys\n",
-    "import pandas as pd\n",
-    "import os\n",
-    "import zipfile\n",
-    "\n",
-    "import joblib\n",
-    "import pandas as pd\n",
-    "\n",
-    "sys.path.append(os.path.abspath(os.path.join(os.getcwd(), \"..\", \"..\", \"..\")))\n",
-    "\n",
-    "from src.utils.model import load_models_auto\n",
-    "from src.utils.analysis import create_predict_function, create_quantile_function\n",
-<<<<<<< HEAD
-    "from src.utils.model import load_models_auto, XGBQuantileRegressor"
-=======
-    "from src.utils.model import load_models_auto\n",
-    "from src.utils.custom_models import VotingRandomForestQuantileRegressor\n"
->>>>>>> f197492b
-   ]
-  },
-  {
-   "cell_type": "markdown",
-   "metadata": {},
-   "source": [
-    "Defines constants :\n",
-    "\n",
-    "- _DATASET_DIR_ must be the directory where you unzip the _zenodo_ dataset.\n",
-    "- _EVAL_DIR_ will be used to store inference / evaluation data it must be the same as the one defined in _01 Training > 01 - Modelisation_\n",
-    "- _FINAL_MODEL_ will be used to store inference / evaluation data\n",
-    "\n",
-    "FINAL_MODEL describe the model that will be loaded if you use auto-loading\n"
-   ]
-  },
-  {
-   "cell_type": "code",
-<<<<<<< HEAD
-   "execution_count": 15,
-=======
-   "execution_count": null,
->>>>>>> f197492b
-   "metadata": {},
-   "outputs": [
-    {
-     "name": "stdout",
-     "output_type": "stream",
-     "text": [
-      "PREDS_DIR: ../../../data/evaluation/full_pca/xgb/\n"
-     ]
-    }
-   ],
-   "source": [
-    "ALPHA = 0.1\n",
-    "NUMBER_OF_WEEK = 4\n",
-    "USE_AUTO_SCAN = True  # Toggle this to switch between the loading of the last model of the manual load of a specific model\n",
-<<<<<<< HEAD
-    "FINAL_MODEL = \"xgb\"\n",
-    "DATASET_SPEC = \"full_pca\"\n",
-=======
-    "FINAL_MODEL = \"qrf\" \n",
-    "DATASET_TRANSFORMS = [\n",
-    "    \"rm_gnv_st\",\n",
-    "    \"pca\",\n",
-    "    \"snow_index\",\n",
-    "    \"oh_enc_date\",\n",
-    "    \"scl_wtr_flows\",\n",
-    "    \"scl_catch\"\n",
-    "]\n",
-    "\n",
-    "DATASET_SPEC = \"_\".join(DATASET_TRANSFORMS)\n",
->>>>>>> f197492b
-    "\n",
-    "EVAL_DIR = \"../../../data/evaluation/\"\n",
-    "MODEL_DIR = f\"../../../models/{DATASET_SPEC}/\"\n",
-    "\n",
-    "PREDS_DIR = f\"{EVAL_DIR}{DATASET_SPEC}/{FINAL_MODEL}/\"\n",
-    "\n",
-    "print(f\"PREDS_DIR: {PREDS_DIR}\")\n",
-    "os.makedirs(PREDS_DIR, exist_ok=True)"
-   ]
-  },
-  {
-   "cell_type": "markdown",
-   "metadata": {},
-   "source": [
-    "### 2. Data and models Loading\n",
-    "\n",
-    "Loading of the inference dataset.\n"
-   ]
-  },
-  {
-   "cell_type": "code",
-<<<<<<< HEAD
-   "execution_count": 3,
-=======
-   "execution_count": 14,
->>>>>>> f197492b
-   "metadata": {},
-   "outputs": [],
-   "source": [
-    "# load the dataset\n",
-    "inference_data = pd.read_csv(f\"{EVAL_DIR}dataset_{DATASET_SPEC}.csv\")\n",
-    "inference_data = inference_data.set_index(\"ObsDate\")"
-   ]
-  },
-  {
-   "cell_type": "code",
-   "execution_count": 4,
-   "metadata": {},
-   "outputs": [
-    {
-     "data": {
-      "text/plain": [
-       "Index(['station_code', 'latitude', 'longitude', 'catchment', 'altitude',\n",
-       "       'precipitations', 'temperatures', 'soil_moisture', 'evaporation',\n",
-       "       'precipitation_region', 'temperature_region', 'soil_moisture_region',\n",
-       "       'evaporation_region', 'precipitation_zone', 'temperature_zone',\n",
-       "       'soil_moisture_zone', 'evaporation_zone', 'precipitation_sector',\n",
-       "       'temperature_sector', 'soil_moisture_sector', 'evaporation_sector',\n",
-       "       'precipitation_sub_sector', 'temperature_sub_sector',\n",
-       "       'soil_moisture_sub_sector', 'evaporation_sub_sector',\n",
-       "       'water_flow_lag_1w', 'water_flow_lag_2w', 'precipitations_lag_1w',\n",
-       "       'temperatures_lag_1w', 'evaporation_lag_1w',\n",
-       "       'precipitation_region_lag_1w', 'temperature_region_lag_1w',\n",
-       "       'evaporation_region_lag_1w', 'precipitation_zone_lag_1w',\n",
-       "       'temperature_zone_lag_1w', 'evaporation_zone_lag_1w',\n",
-       "       'precipitation_sector_lag_1w', 'temperature_sector_lag_1w',\n",
-       "       'evaporation_sector_lag_1w', 'precipitation_sub_sector_lag_1w',\n",
-       "       'temperature_sub_sector_lag_1w', 'evaporation_sub_sector_lag_1w',\n",
-       "       'north_hemisphere', 'soil_pca_1', 'soil_pca_2', 'soil_pca_3',\n",
-       "       'soil_pca_4', 'soil_pca_5', 'soil_pca_6', 'soil_pca_7', 'soil_pca_8',\n",
-       "       'soil_pca_9', 'soil_pca_10', 'month_sin', 'month_cos', 'season_sin',\n",
-       "       'season_cos', 'region_cluster'],\n",
-       "      dtype='object')"
-      ]
-     },
-     "execution_count": 4,
-     "metadata": {},
-     "output_type": "execute_result"
-    }
-   ],
-   "source": [
-    "inference_data.columns"
-   ]
-  },
-  {
-   "cell_type": "markdown",
-   "metadata": {},
-   "source": [
-    "Loading of the final models.\n"
-   ]
-  },
-  {
-   "cell_type": "code",
-<<<<<<< HEAD
-   "execution_count": 5,
-=======
-   "execution_count": 15,
->>>>>>> f197492b
-   "metadata": {},
-   "outputs": [],
-   "source": [
-    "# Load models based on conditions\n",
-    "final_models = []\n",
-    "if FINAL_MODEL == \"mapie\":\n",
-    "    if USE_AUTO_SCAN:\n",
-    "        final_models = load_models_auto(\"mapie_quantile\", f\"{MODEL_DIR}final/\")\n",
-    "    else:\n",
-    "        final_models.append(\n",
-    "            joblib.load(\n",
-    "                f\"{MODEL_DIR}final/mapie_quantile_2025-01-17_15-15-04_week0.pkl\"\n",
-    "            )\n",
-    "        )\n",
-    "        final_models.append(\n",
-    "            joblib.load(\n",
-    "                f\"{MODEL_DIR}final/mapie_quantile_2025-01-17_15-15-11_week1.pkl\"\n",
-    "            )\n",
-    "        )\n",
-    "        final_models.append(\n",
-    "            joblib.load(\n",
-    "                f\"{MODEL_DIR}final/mapie_quantile_2025-01-17_15-15-17_week2.pkl\"\n",
-    "            )\n",
-    "        )\n",
-    "        final_models.append(\n",
-    "            joblib.load(\n",
-    "                f\"{MODEL_DIR}final/mapie_quantile_2025-01-17_15-15-17_week3.pkl\"\n",
-    "            )\n",
-    "        )\n",
-    "elif FINAL_MODEL == \"qrf\":\n",
-    "\n",
-    "    if USE_AUTO_SCAN:\n",
-    "        final_models = load_models_auto(\"qrf_quantile\", f\"{MODEL_DIR}final/\")\n",
-    "    else:\n",
-<<<<<<< HEAD
-    "        final_models.append(\n",
-    "            joblib.load(f\"{MODEL_DIR}final/qrf_quantile_2025-01-17_15-15-04_week0.pkl\")\n",
-    "        )\n",
-    "        final_models.append(\n",
-    "            joblib.load(f\"{MODEL_DIR}final/qrf_quantile_2025-01-17_15-15-11_week1.pkl\")\n",
-    "        )\n",
-    "        final_models.append(\n",
-    "            joblib.load(f\"{MODEL_DIR}final/qrf_quantile_2025-01-17_15-15-17_week2.pkl\")\n",
-    "        )\n",
-    "        final_models.append(\n",
-    "            joblib.load(f\"{MODEL_DIR}final/qrf_quantile_2025-01-17_15-15-17_week3.pkl\")\n",
-    "        )\n",
-=======
-    "        final_models.append(joblib.load(f\"{MODEL_DIR}final/qrf_quantile_2025-01-17_15-15-04_week0.pkl\"))\n",
-    "        final_models.append(joblib.load(f\"{MODEL_DIR}final/qrf_quantile_2025-01-17_15-15-11_week1.pkl\"))\n",
-    "        final_models.append(joblib.load(f\"{MODEL_DIR}final/qrf_quantile_2025-01-17_15-15-17_week2.pkl\"))\n",
-    "        final_models.append(joblib.load(f\"{MODEL_DIR}final/qrf_quantile_2025-01-17_15-15-17_week3.pkl\"))\n",
-    "elif FINAL_MODEL == \"gpr\":\n",
-    "    selected_kernel = [\n",
-    "        \"rbf\",\n",
-    "        # \"\",\n",
-    "        # \"\",\n",
-    "    ]\n",
-    "    if USE_AUTO_SCAN:\n",
-    "        final_models = load_models_auto(f\"gpr_quantile_{\"\".join(selected_kernel)}\", f\"{MODEL_DIR}final/\")\n",
-    "    else:\n",
-    "        final_models.append(joblib.load(f\"{MODEL_DIR}final/qrf_quantile_2025-01-17_15-15-04_week0.pkl\"))\n",
-    "        final_models.append(joblib.load(f\"{MODEL_DIR}final/qrf_quantile_2025-01-17_15-15-11_week1.pkl\"))\n",
-    "        final_models.append(joblib.load(f\"{MODEL_DIR}final/qrf_quantile_2025-01-17_15-15-17_week2.pkl\"))\n",
-    "        final_models.append(joblib.load(f\"{MODEL_DIR}final/qrf_quantile_2025-01-17_15-15-17_week3.pkl\"))\n",
-    "\n",
-    "elif FINAL_MODEL == \"gbr\":\n",
-    "\n",
-    "    if USE_AUTO_SCAN:\n",
-    "        final_models = load_models_auto(\"gbr_quantile\", f\"{MODEL_DIR}final/\")\n",
-    "    else:\n",
-    "        final_models.append(joblib.load(f\"{MODEL_DIR}final/qrf_quantile_2025-01-17_15-15-04_week0.pkl\"))\n",
-    "        final_models.append(joblib.load(f\"{MODEL_DIR}final/qrf_quantile_2025-01-17_15-15-11_week1.pkl\"))\n",
-    "        final_models.append(joblib.load(f\"{MODEL_DIR}final/qrf_quantile_2025-01-17_15-15-17_week2.pkl\"))\n",
-    "        final_models.append(joblib.load(f\"{MODEL_DIR}final/qrf_quantile_2025-01-17_15-15-17_week3.pkl\"))\n",
-    "elif FINAL_MODEL == \"qrf_voting\":\n",
-    "\n",
-    "    if USE_AUTO_SCAN:\n",
-    "        final_models = load_models_auto(\"qrf_voting_quantile\", f\"{MODEL_DIR}final/\")\n",
-    "    else:\n",
-    "        final_models.append(joblib.load(f\"{MODEL_DIR}final/qrf_quantile_2025-01-17_15-15-04_week0.pkl\"))\n",
-    "        final_models.append(joblib.load(f\"{MODEL_DIR}final/qrf_quantile_2025-01-17_15-15-11_week1.pkl\"))\n",
-    "        final_models.append(joblib.load(f\"{MODEL_DIR}final/qrf_quantile_2025-01-17_15-15-17_week2.pkl\"))\n",
-    "        final_models.append(joblib.load(f\"{MODEL_DIR}final/qrf_quantile_2025-01-17_15-15-17_week3.pkl\"))\n",
-    "elif FINAL_MODEL == \"qrf_bagging\":\n",
-    "\n",
-    "    if USE_AUTO_SCAN:\n",
-    "        final_models = load_models_auto(\"qrf_bagging_quantile\", f\"{MODEL_DIR}final/\")\n",
-    "    else:\n",
-    "        final_models.append(joblib.load(f\"{MODEL_DIR}final/qrf_quantile_2025-01-17_15-15-04_week0.pkl\"))\n",
-    "        final_models.append(joblib.load(f\"{MODEL_DIR}final/qrf_quantile_2025-01-17_15-15-11_week1.pkl\"))\n",
-    "        final_models.append(joblib.load(f\"{MODEL_DIR}final/qrf_quantile_2025-01-17_15-15-17_week2.pkl\"))\n",
-    "        final_models.append(joblib.load(f\"{MODEL_DIR}final/qrf_quantile_2025-01-17_15-15-17_week3.pkl\"))\n",
->>>>>>> f197492b
-    "elif FINAL_MODEL == \"lgbm\":\n",
-    "\n",
-    "    if USE_AUTO_SCAN:\n",
-    "        models_low = load_models_auto(\"lgbm_quantile_q0.05\", f\"{MODEL_DIR}final/\")\n",
-    "        models_med = load_models_auto(\"lgbm_quantile_q0.5\", f\"{MODEL_DIR}final/\")\n",
-    "        models_high = load_models_auto(\"lgbm_quantile_q0.95\", f\"{MODEL_DIR}final/\")\n",
-    "        final_models = [[] for _ in range(NUMBER_OF_WEEK)]\n",
-    "        final_models[0] = [models_low[0], models_med[0], models_high[0]]\n",
-    "        final_models[1] = [models_low[1], models_med[1], models_high[1]]\n",
-    "        final_models[2] = [models_low[2], models_med[2], models_high[2]]\n",
-    "        final_models[3] = [models_low[3], models_med[3], models_high[3]]\n",
-    "    else:\n",
-    "        final_models.append(\n",
-    "            joblib.load(f\"{MODEL_DIR}final/qrf_quantile_2025-01-17_15-15-04_week0.pkl\")\n",
-    "        )\n",
-    "        final_models.append(\n",
-    "            joblib.load(f\"{MODEL_DIR}final/qrf_quantile_2025-01-17_15-15-11_week1.pkl\")\n",
-    "        )\n",
-    "        final_models.append(\n",
-    "            joblib.load(f\"{MODEL_DIR}final/qrf_quantile_2025-01-17_15-15-17_week2.pkl\")\n",
-    "        )\n",
-    "        final_models.append(\n",
-    "            joblib.load(f\"{MODEL_DIR}final/qrf_quantile_2025-01-17_15-15-17_week3.pkl\")\n",
-    "        )\n",
-    "elif FINAL_MODEL == \"ebm_ensemble\":\n",
-    "    print(\"Loading EBM Ensemble\")\n",
-    "    if USE_AUTO_SCAN:\n",
-    "        final_models = load_models_auto(\"ebm_ensemble\", f\"{MODEL_DIR}final/\")\n",
-    "    else:\n",
-    "        final_models.append(\n",
-    "            joblib.load(f\"{MODEL_DIR}final/ebm_ensemble_2025-01-17_15-15-04_week0.pkl\")\n",
-    "        )\n",
-    "        final_models.append(\n",
-    "            joblib.load(f\"{MODEL_DIR}final/ebm_ensemble_2025-01-17_15-15-11_week1.pkl\")\n",
-    "        )\n",
-    "        final_models.append(\n",
-    "            joblib.load(f\"{MODEL_DIR}final/ebm_ensemble_2025-01-17_15-15-17_week2.pkl\")\n",
-    "        )\n",
-    "        final_models.append(\n",
-    "            joblib.load(f\"{MODEL_DIR}final/ebm_ensemble_2025-01-17_15-15-17_week3.pkl\")\n",
-    "        )\n",
-    "elif FINAL_MODEL == \"deep_ensemble\":\n",
-    "    if USE_AUTO_SCAN:\n",
-    "        final_models = load_models_auto(\"deep_ensemble\", f\"{MODEL_DIR}final/\")\n",
-    "    else:\n",
-<<<<<<< HEAD
-    "        final_models.append(\n",
-    "            joblib.load(f\"{MODEL_DIR}final/deep_ensemble_2025-01-17_15-15-04_week0.pkl\")\n",
-    "        )\n",
-    "        final_models.append(\n",
-    "            joblib.load(f\"{MODEL_DIR}final/deep_ensemble_2025-01-17_15-15-11_week1.pkl\")\n",
-    "        )\n",
-    "        final_models.append(\n",
-    "            joblib.load(f\"{MODEL_DIR}final/deep_ensemble_2025-01-17_15-15-17_week2.pkl\")\n",
-    "        )\n",
-    "        final_models.append(\n",
-    "            joblib.load(f\"{MODEL_DIR}final/deep_ensemble_2025-01-17_15-15-17_week3.pkl\")\n",
-    "        )\n",
-    "elif FINAL_MODEL == \"xgb\":\n",
-    "    if USE_AUTO_SCAN:\n",
-    "        final_models = load_models_auto(\"xgb\", f\"{MODEL_DIR}final/\")\n",
-    "    else:\n",
-    "        final_models.append(\n",
-    "            joblib.load(f\"{MODEL_DIR}final/xgb_2025-03-18_23-50-32_week_0\")\n",
-    "        )\n",
-    "        final_models.append(\n",
-    "            joblib.load(f\"{MODEL_DIR}final/xgb_2025-03-18_23-50-32_week_1\")\n",
-    "        )\n",
-    "        final_models.append(\n",
-    "            joblib.load(f\"{MODEL_DIR}final/xgb_2025-03-18_23-50-32_week_2\")\n",
-    "        )\n",
-    "        final_models.append(\n",
-    "            joblib.load(f\"{MODEL_DIR}final/xgb_2025-03-18_23-50-32_week_3\")\n",
-    "        )"
-=======
-    "        final_models.append(joblib.load(f\"{MODEL_DIR}final/deep_ensemble_2025-01-17_15-15-04_week0.pkl\"))\n",
-    "        final_models.append(joblib.load(f\"{MODEL_DIR}final/deep_ensemble_2025-01-17_15-15-11_week1.pkl\"))\n",
-    "        final_models.append(joblib.load(f\"{MODEL_DIR}final/deep_ensemble_2025-01-17_15-15-17_week2.pkl\"))\n",
-    "        final_models.append(joblib.load(f\"{MODEL_DIR}final/deep_ensemble_2025-01-17_15-15-17_week3.pkl\"))\n"
-   ]
-  },
-  {
-   "cell_type": "code",
-   "execution_count": 16,
-   "metadata": {},
-   "outputs": [
-    {
-     "data": {
-      "text/plain": [
-       "[RandomForestQuantileRegressor(max_depth=25, max_features=None,\n",
-       "                               min_samples_leaf=16, min_samples_split=22,\n",
-       "                               n_estimators=55, random_state=42),\n",
-       " RandomForestQuantileRegressor(max_depth=25, max_features=None,\n",
-       "                               min_samples_leaf=16, min_samples_split=22,\n",
-       "                               n_estimators=55, random_state=42),\n",
-       " RandomForestQuantileRegressor(max_depth=25, max_features=None,\n",
-       "                               min_samples_leaf=16, min_samples_split=22,\n",
-       "                               n_estimators=55, random_state=42),\n",
-       " RandomForestQuantileRegressor(max_depth=25, max_features=None,\n",
-       "                               min_samples_leaf=16, min_samples_split=22,\n",
-       "                               n_estimators=55, random_state=42)]"
-      ]
-     },
-     "execution_count": 16,
-     "metadata": {},
-     "output_type": "execute_result"
-    }
-   ],
-   "source": [
-    "final_models"
->>>>>>> f197492b
-   ]
-  },
-  {
-   "cell_type": "markdown",
-   "metadata": {},
-   "source": [
-    "### 3. Predictions computation\n",
-    "\n",
-    "Evaluation data include a spatio-temporal split and a temporal only split.\n",
-    "\n",
-    "<img src=\"../images/eval.png\" alt=\"Experiment Diagram\" style=\"width:50%;\" />\n"
-   ]
-  },
-  {
-   "cell_type": "code",
-<<<<<<< HEAD
-   "execution_count": null,
-=======
-   "execution_count": 17,
-   "metadata": {},
-   "outputs": [],
-   "source": [
-    "\n",
-    "from typing import Any, Callable, List\n",
-    "import numpy as np\n",
-    "\n",
-    "def create_predict_function(model_list: List[Any], i: int, model: str) -> Callable:\n",
-    "    \"\"\"\n",
-    "    Creates a prediction function based on the specified model type.\n",
-    "\n",
-    "    Parameters:\n",
-    "        model_list (List[Any]): A list of trained models.\n",
-    "        i (int): The index of the model to use from the list.\n",
-    "        model (str): The type of model, either 'mapie' or other types.\n",
-    "\n",
-    "    Returns:\n",
-    "        Callable: A function that takes input data X and returns predictions.\n",
-    "    \"\"\"\n",
-    "\n",
-    "    def predict(X):\n",
-    "        if model == \"mapie\":\n",
-    "            return model_list[i].predict(X)[0]\n",
-    "        elif model == \"lgbm\":\n",
-    "            return model_list[i][1].predict(X)\n",
-    "        elif model == \"qrf_bagging\":\n",
-    "            return model_list[i][1].predict(X, quantiles=\"mean\")\n",
-    "        elif model == \"gbr\":\n",
-    "            return model_list[i][\"median\"].predict(X)\n",
-    "        elif model == \"deep_ensemble\":\n",
-    "            y_pred_deep = []\n",
-    "            for m in model_list[i]:\n",
-    "                y_pred_deep.append(m.predict(X, verbose=0))\n",
-    "            y_pred_deep = np.array(y_pred_deep)\n",
-    "            return np.mean(y_pred_deep, axis=0)\n",
-    "        else:\n",
-    "            return model_list[i].predict(X)\n",
-    "\n",
-    "    return predict\n",
-    "\n",
-    "\n",
-    "def create_quantile_function(\n",
-    "    models: List[Any], i: int, model: str, alpha: float = 0.1\n",
-    ") -> Callable:\n",
-    "    \"\"\"\n",
-    "    Creates a quantile prediction function based on the specified model type.\n",
-    "\n",
-    "    Parameters:\n",
-    "        model_list (List[Any]): A list of trained models.\n",
-    "        i (int): The index of the model to use from the list.\n",
-    "        model (str): The type of model, either 'mapie' or 'qrf'.\n",
-    "        alpha (float): The confidence level for the quantile prediction.\n",
-    "\n",
-    "    Returns:\n",
-    "        Callable: A function that takes input data X\n",
-    "        and returns quantile predictions.\n",
-    "    \"\"\"\n",
-    "\n",
-    "    def predict_quantile(X):\n",
-    "        if model == \"mapie\":\n",
-    "            return models[i].predict(X)[1]\n",
-    "        if model == \"lgbm\":\n",
-    "            return np.stack([models[i][0].predict(X), models[i][2].predict(X)], axis=1)\n",
-    "        elif model == \"qrf\":\n",
-    "            return models[i].predict(X, quantiles=[alpha / 2, 1 - alpha / 2])\n",
-    "        elif model == \"gbr\":\n",
-    "            return np.stack(\n",
-    "                [models[i][\"lower\"].predict(X), models[i][\"upper\"].predict(X)]\n",
-    "            )\n",
-    "        elif model == \"qrf_bagging\":\n",
-    "            return np.stack(\n",
-    "                [\n",
-    "                    [\n",
-    "                        est.predict(X, quantiles=[alpha / 2, 1 - alpha / 2])\n",
-    "                        for est in models[i].estimators_\n",
-    "                    ]\n",
-    "                ],\n",
-    "                axis=1,\n",
-    "            )\n",
-    "        elif model == \"deep_ensemble\":\n",
-    "            y_pred_deep = []\n",
-    "            for m in models[i]:\n",
-    "                y_pred_deep.append(m.predict(X, verbose=0))\n",
-    "            y_pred_deep = np.array(y_pred_deep)\n",
-    "            y_pred_deep = np.quantile(y_pred_deep, [alpha / 2, 1 - alpha / 2], axis=0)\n",
-    "            return y_pred_deep.T[0, :, :]\n",
-    "        raise ValueError(f\"Unsupported model type: {model}\")\n",
-    "\n",
-    "    return predict_quantile\n"
-   ]
-  },
-  {
-   "cell_type": "code",
-   "execution_count": 18,
->>>>>>> f197492b
-   "metadata": {},
-   "outputs": [
-    {
-     "name": "stdout",
-     "output_type": "stream",
-     "text": [
-      "xgb\n",
-      "model : xgb\n",
-      "xgb\n",
-      "model : xgb\n",
-      "xgb\n",
-      "model : xgb\n",
-      "xgb\n",
-      "model : xgb\n"
-     ]
-    }
-   ],
-   "source": [
-    "predictions = inference_data[[\"station_code\"]].copy()\n",
-    "y_pred_test_quantile = {}\n",
-    "y_pred_test = {}\n",
-    "X_test = inference_data.drop(columns=[\"station_code\"])\n",
-    "for i in range(NUMBER_OF_WEEK):\n",
-    "\n",
-    "    if FINAL_MODEL == \"qrf\":\n",
-    "        # reorder the columns\n",
-    "        X_test = X_test[final_models[0].feature_names_in_]\n",
-    "\n",
-    "    if FINAL_MODEL == \"xgb\":\n",
-    "        X_test = (\n",
-    "            X_test.drop(columns=[\"north_hemisphere\"])\n",
-    "            if \"north_hemisphere\" in X_test.columns\n",
-    "            else X_test\n",
-    "        )\n",
-    "    print(FINAL_MODEL)\n",
-    "    predict_adjusted = create_predict_function(final_models, i, FINAL_MODEL)\n",
-    "    quantile_adjusted = create_quantile_function(final_models, i, FINAL_MODEL, ALPHA)\n",
-    "\n",
-    "    y_pred_test[i] = predict_adjusted(X_test)\n",
-    "    y_pred_test_quantile[i] = quantile_adjusted(X_test)\n",
-    "\n",
-    "    if FINAL_MODEL == \"xgb\":\n",
-    "        y_pred_test_quantile[i][:, 0].fill(0)\n",
-    "\n",
-    "for i in range(NUMBER_OF_WEEK):\n",
-    "    predictions[f\"week_{i}_pred\"] = y_pred_test[i]\n",
-<<<<<<< HEAD
-    "    predictions[f\"week_{i}_sup\"] = y_pred_test_quantile[i][:, 1]\n",
-    "    predictions[f\"week_{i}_inf\"] = y_pred_test_quantile[i][:, 0]"
-=======
-    "    # predictions[f\"week_{i}_sup\"] = y_pred_test_quantile[i][1,:]\n",
-    "    # predictions[f\"week_{i}_inf\"] = y_pred_test_quantile[i][0,:]\n",
-    "    predictions[f\"week_{i}_sup\"] = y_pred_test_quantile[i][:,1]\n",
-    "    predictions[f\"week_{i}_inf\"] = y_pred_test_quantile[i][:,0]\n",
-    "\n"
-   ]
-  },
-  {
-   "cell_type": "code",
-   "execution_count": 19,
-   "metadata": {},
-   "outputs": [],
-   "source": [
-    "if FINAL_MODEL == \"qrf_voting\":\n",
-    "\n",
-    "    predictions = inference_data[['station_code']].copy()\n",
-    "    y_pred_test_quantile = {}\n",
-    "    y_pred_test = {}\n",
-    "    X_test = inference_data\n",
-    "\n",
-    "    for i in range(NUMBER_OF_WEEK):\n",
-    "\n",
-    "        print(FINAL_MODEL)\n",
-    "        final_models[i].adjust_weights(location_confidence=1.95)\n",
-    "        y_pred_test[i] = final_models[i].predict(X_test)\n",
-    "\n",
-    "    for i in range(NUMBER_OF_WEEK):\n",
-    "        predictions[f\"week_{i}_pred\"] = y_pred_test[i][\"mean\"]\n",
-    "        predictions[f\"week_{i}_sup\"] = y_pred_test[i][\"upper\"]\n",
-    "        predictions[f\"week_{i}_inf\"] = y_pred_test[i][\"lower\"]\n"
-   ]
-  },
-  {
-   "cell_type": "code",
-   "execution_count": 20,
-   "metadata": {},
-   "outputs": [],
-   "source": [
-    "if FINAL_MODEL == \"gpr\":\n",
-    "\n",
-    "    predictions = inference_data[['station_code']].copy()\n",
-    "    y_pred_test_quantile = {}\n",
-    "    y_pred_test = {}\n",
-    "    X_test = inference_data.drop(columns=['station_code'])\n",
-    "\n",
-    "    for i in range(NUMBER_OF_WEEK):\n",
-    "\n",
-    "        print(FINAL_MODEL)\n",
-    "        y_pred, y_std = final_models[i].predict(X_test, return_std=True)\n",
-    "        y_lower = y_pred - 1.96 * y_std\n",
-    "        y_upper = y_pred + 1.96 * y_std\n",
-    "        y_pred_test[i] = {}\n",
-    "        y_pred_test[i][\"mean\"] = y_pred\n",
-    "        y_pred_test[i][\"upper\"] = y_upper\n",
-    "        y_pred_test[i][\"lower\"] = y_lower\n",
-    "\n",
-    "    for i in range(NUMBER_OF_WEEK):\n",
-    "        predictions[f\"week_{i}_pred\"] = y_pred_test[i][\"mean\"]\n",
-    "        predictions[f\"week_{i}_sup\"] = y_pred_test[i][\"upper\"]\n",
-    "        predictions[f\"week_{i}_inf\"] = y_pred_test[i][\"lower\"]\n",
-    "        # predictions[f\"week_{i}_sup\"] = y_pred_test_quantile[i][:,1]\n",
-    "        # predictions[f\"week_{i}_inf\"] = y_pred_test_quantile[i][:,0]"
->>>>>>> f197492b
-   ]
-  },
-  {
-   "cell_type": "markdown",
-   "metadata": {},
-   "source": [
-    "### 4. Saving of the predictions\n"
-   ]
-  },
-  {
-   "cell_type": "markdown",
-   "metadata": {},
-   "source": [
-    "Saving of the predictions as a csv file\n",
-    "\n",
-    "> The file must be named `predictions.csv`\n"
-   ]
-  },
-  {
-   "cell_type": "code",
-<<<<<<< HEAD
-   "execution_count": 13,
-=======
-   "execution_count": 21,
->>>>>>> f197492b
-   "metadata": {},
-   "outputs": [],
-   "source": [
-    "# save the predictions to a csv file\n",
-    "predictions[\"ObsDate\"] = X_test.index\n",
-    "predictions.to_csv(f\"{PREDS_DIR}predictions.csv\", index=False)"
-   ]
-  },
-  {
-   "cell_type": "markdown",
-   "metadata": {},
-   "source": [
-    "Compression of the submission file.\n",
-    "\n",
-    "> The file need to be compress for Codabench.\n"
-   ]
-  },
-  {
-   "cell_type": "code",
-<<<<<<< HEAD
-   "execution_count": 14,
-=======
-   "execution_count": 22,
->>>>>>> f197492b
-   "metadata": {},
-   "outputs": [],
-   "source": [
-    "# Create a ZIP file containing predictions.csv\n",
-    "with zipfile.ZipFile(f\"{PREDS_DIR}predictions.zip\", \"w\", zipfile.ZIP_DEFLATED) as zipf:\n",
-    "    zipf.write(f\"{PREDS_DIR}predictions.csv\", \"predictions.csv\")"
-   ]
-  },
-  {
-   "cell_type": "markdown",
-   "metadata": {},
-   "source": [
-    "You are ready to submit go to codabench and submit the zip file that have been generated in My Submissions > Phase 1.\n",
-    "\n",
-    "You don't have to use this notebook to submit but the file file format must includes the following columns:\n",
-    "\n",
-    "- station_code: Identification code of the station.\n",
-    "- ObsDate: Date of the prediction.\n",
-    "- for every week of prediction i from 0 to 3 :\n",
-    "  - week_i_pred\n",
-    "  - week_i_inf\n",
-    "  - week_i_sup\n",
-    "\n",
-    "Save the dataset as a CSV file named predictions.csv.\n",
-    "\n",
-    "> The file must be named predictions.csv, but the .zip file can have any name.\n",
-    "\n",
-    "Compress the CSV file into a .zip archive.\n",
-    "\n",
-    "> You cannot submit an uncompressed file. Ensure that the software you use does not create a subfolder inside the archive.\n",
-    "\n",
-    "Submit your file in [Codabench](https://www.codabench.org/competitions/4335):\n",
-    "\n",
-    "> My Submissions > Phase 1 (keep all the tasks selected):\n",
-    "\n",
-    "<img src=\"../images/submissions.png\" alt=\"Experiment Diagram\" style=\"width:75%;\" style=\"text-align:center;\" />\n"
-   ]
-  }
- ],
- "metadata": {
-  "kernelspec": {
-   "display_name": ".venv",
-   "language": "python",
-   "name": "python3"
-  },
-  "language_info": {
-   "codemirror_mode": {
-    "name": "ipython",
-    "version": 3
-   },
-   "file_extension": ".py",
-   "mimetype": "text/x-python",
-   "name": "python",
-   "nbconvert_exporter": "python",
-   "pygments_lexer": "ipython3",
-   "version": "3.12.8"
-  }
- },
- "nbformat": 4,
- "nbformat_minor": 2
+  "nbformat": 4,
+  "nbformat_minor": 2
 }
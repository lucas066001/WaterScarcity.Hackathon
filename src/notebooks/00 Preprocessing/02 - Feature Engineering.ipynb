{
 "cells": [
  {
   "cell_type": "markdown",
   "metadata": {},
   "source": [
    "## Goals: Feature Engineering\n",
    "\n",
<<<<<<< HEAD
    "This notebook merge _Brazil_ and _France_ dataset into a single training dataset.\n",
    "It adds seasonal information (seasons, month), scale relevent features and removed unecessary columns.\n",
    "\n",
    "> Note this notebook need ouputs from both _01a - Data Preprocessing Brazil_ and 01b - _Data Preprocessing France_\n",
=======
    "This notebook merge *Brazil* and *France* dataset into a single training dataset.\n",
    "It adds seasonal information (seasons, month), scale relevent features and removed unecessary columns.\n",
    "\n",
    "> Note this notebook need ouputs from both *01a - Data Preprocessing Brazil* and 01b - *Data Preprocessing France*\n",
>>>>>>> c563ec07
    "\n",
    "![Alt text](../images/notebook-2.png)\n",
    "\n",
    "### 1. Data Import and Setup\n",
    "\n",
<<<<<<< HEAD
    "Imports necessary libraries, sets up environment paths, and includes custom utility functions.\n"
=======
    "Imports necessary libraries, sets up environment paths, and includes custom utility functions.\n",
    "\n"
>>>>>>> c563ec07
   ]
  },
  {
   "cell_type": "code",
   "execution_count": null,
   "metadata": {},
   "outputs": [],
   "source": [
    "import sys\n",
    "import os\n",
    "import pandas as pd\n",
    "from sklearn.preprocessing import MinMaxScaler\n",
    "\n",
<<<<<<< HEAD
    "BASE_DIR = os.path.abspath(os.path.join(os.getcwd(), \"..\", \"..\", \"..\"))\n",
=======
    "BASE_DIR = os.path.abspath(os.path.join(os.getcwd(), '..', '..', '..'))\n",
>>>>>>> c563ec07
    "sys.path.append(BASE_DIR)\n",
    "\n",
    "from src.utils.plots import plot_water_flows"
   ]
  },
  {
   "cell_type": "markdown",
   "metadata": {},
   "source": [
    "Defines constants :\n",
<<<<<<< HEAD
    "\n",
    "- INPUT_DIR must be the same as the one defined in _01 - Data Preprocessing_ notebook.\n",
    "- EVAL_DIR must be the same as the one defined in _01 - Data Preprocessing_ notebook.\n"
=======
    "* INPUT_DIR must be the same as the one defined in *01 - Data Preprocessing* notebook.\n",
    "* EVAL_DIR must be the same as the one defined in *01 - Data Preprocessing* notebook."
>>>>>>> c563ec07
   ]
  },
  {
   "cell_type": "code",
   "execution_count": null,
   "metadata": {},
   "outputs": [],
   "source": [
    "INPUT_DIR = \"../../../data/input/\"\n",
    "EVAL_DIR = \"../../../data/evaluation/\"\n",
    "\n",
<<<<<<< HEAD
    "datasets = {\"train\": INPUT_DIR, \"eval\": EVAL_DIR}"
=======
    "datasets = { \"train\": INPUT_DIR, \"eval\" : EVAL_DIR}\n"
>>>>>>> c563ec07
   ]
  },
  {
   "cell_type": "markdown",
   "metadata": {},
   "source": [
    "### 2. Data Loading and Initial Cleaning\n",
    "\n",
<<<<<<< HEAD
    "- Reads in the French and Brazilian baseline datasets, removes unnecessary columns, and sets the date as the index.\n",
    "- Introduces a binary indicator (`north_hemisphere`) to distinguish between data from France and Brazil.\n",
    "- Merges the French and Brazilian datasets into a single DataFrame for further processing.\n"
=======
    "* Reads in the French and Brazilian baseline datasets, removes unnecessary columns, and sets the date as the index.\n",
    "* Introduces a binary indicator (`north_hemisphere`) to distinguish between data from France and Brazil.\n",
    "* Merges the French and Brazilian datasets into a single DataFrame for further processing."
>>>>>>> c563ec07
   ]
  },
  {
   "cell_type": "code",
   "execution_count": null,
   "metadata": {},
   "outputs": [],
   "source": [
    "dataset_baseline = {}\n",
    "\n",
    "for set, dir in datasets.items():\n",
    "    path_data_baseline_france = f\"{dir}preprocessed_france.csv\"\n",
    "    dataset_baseline_france = pd.read_csv(path_data_baseline_france)\n",
    "\n",
<<<<<<< HEAD
    "    dataset_baseline_france = dataset_baseline_france.iloc[:, 1:]\n",
    "    dataset_baseline_france = dataset_baseline_france.drop(columns=[\"index\"])\n",
    "\n",
    "    dataset_baseline_france = dataset_baseline_france.set_index(\"ObsDate\")\n",
=======
    "    dataset_baseline_france = dataset_baseline_france.iloc[:,1:]\n",
    "    dataset_baseline_france = dataset_baseline_france.drop(columns=[\"index\"])\n",
    "\n",
    "\n",
    "    dataset_baseline_france = (\n",
    "        dataset_baseline_france\n",
    "        .set_index(\"ObsDate\")\n",
    "    )\n",
>>>>>>> c563ec07
    "\n",
    "    path_data_baseline = f\"{dir}preprocessed_brazil.csv\"\n",
    "    dataset_baseline_brazil = pd.read_csv(path_data_baseline)\n",
    "\n",
    "    # remove the first column\n",
<<<<<<< HEAD
    "    dataset_baseline_brazil = dataset_baseline_brazil.iloc[:, 1:]\n",
    "    dataset_baseline_brazil = dataset_baseline_brazil.drop(columns=[\"index\"])\n",
    "\n",
    "    dataset_baseline_brazil = dataset_baseline_brazil.set_index(\"ObsDate\")\n",
=======
    "    dataset_baseline_brazil = dataset_baseline_brazil.iloc[:,1:]\n",
    "    dataset_baseline_brazil = dataset_baseline_brazil.drop(columns=[\"index\"])\n",
    "\n",
    "    dataset_baseline_brazil = (\n",
    "        dataset_baseline_brazil\n",
    "        .set_index(\"ObsDate\")\n",
    "    )\n",
    "\n",
>>>>>>> c563ec07
    "\n",
    "    dataset_baseline_france[\"north_hemisphere\"] = 1\n",
    "    dataset_baseline_brazil[\"north_hemisphere\"] = 0\n",
    "\n",
<<<<<<< HEAD
    "    dataset_baseline[set] = pd.concat(\n",
    "        [dataset_baseline_france, dataset_baseline_brazil], axis=0\n",
    "    )"
=======
    "    dataset_baseline[set] = pd.concat([dataset_baseline_france, dataset_baseline_brazil], axis=0)"
>>>>>>> c563ec07
   ]
  },
  {
   "cell_type": "markdown",
   "metadata": {},
   "source": [
    "### 3. Feature Engineering\n",
    "\n",
    "Creates seasonal and monthly indicator columns.\n"
   ]
  },
  {
   "cell_type": "code",
   "execution_count": null,
   "metadata": {},
   "outputs": [],
   "source": [
    "for set, dir in datasets.items():\n",
    "    # Convert the index to datetime and extract the month\n",
    "    month = pd.to_datetime(dataset_baseline[set].index).month\n",
    "\n",
    "    # Define season mappings\n",
    "    seasons = {\n",
    "        \"is_winter\": [1, 2, 3],\n",
    "        \"is_spring\": [4, 5, 6],\n",
    "        \"is_summer\": [7, 8, 9],\n",
    "        \"is_autumn\": [10, 11, 12],\n",
    "    }\n",
    "\n",
    "    # Apply season flags\n",
    "    for season, months in seasons.items():\n",
    "        dataset_baseline[set][season] = month.isin(months)\n",
    "\n",
    "    # Define month abbreviations and apply monthly flags\n",
<<<<<<< HEAD
    "    months_abbr = [\n",
    "        \"jan\",\n",
    "        \"feb\",\n",
    "        \"mar\",\n",
    "        \"apr\",\n",
    "        \"may\",\n",
    "        \"jun\",\n",
    "        \"jul\",\n",
    "        \"aug\",\n",
    "        \"sep\",\n",
    "        \"oct\",\n",
    "        \"nov\",\n",
    "        \"dec\",\n",
    "    ]\n",
=======
    "    months_abbr = [\"jan\", \"feb\", \"mar\", \"apr\", \"may\", \"jun\",\n",
    "                \"jul\", \"aug\", \"sep\", \"oct\", \"nov\", \"dec\"]\n",
>>>>>>> c563ec07
    "    for i, abbr in enumerate(months_abbr, start=1):\n",
    "        dataset_baseline[set][f\"is_{abbr}\"] = month == i"
   ]
  },
  {
   "cell_type": "markdown",
   "metadata": {},
   "source": [
<<<<<<< HEAD
    "Applies MinMax scaling to the selected features.\n"
=======
    "Applies MinMax scaling to the selected features."
>>>>>>> c563ec07
   ]
  },
  {
   "cell_type": "code",
   "execution_count": null,
   "metadata": {},
   "outputs": [],
   "source": [
    "for set, dir in datasets.items():\n",
    "    scaler = MinMaxScaler()\n",
    "    cols = dataset_baseline[set].columns\n",
    "    # remove the water_flows columns\n",
    "    if set == \"eval\":\n",
    "        cols = cols.drop([\"station_code\", \"water_flow_lag_1w\", \"water_flow_lag_2w\"])\n",
    "    elif set == \"train\":\n",
<<<<<<< HEAD
    "        cols = cols.drop(\n",
    "            [\n",
    "                \"water_flow_week1\",\n",
    "                \"station_code\",\n",
    "                \"water_flow_week2\",\n",
    "                \"water_flow_week3\",\n",
    "                \"water_flow_week4\",\n",
    "                \"water_flow_lag_1w\",\n",
    "            ]\n",
    "        )\n",
=======
    "        cols = cols.drop([\"water_flow_week1\", \"station_code\", \"water_flow_week2\", \"water_flow_week3\", \"water_flow_week4\", \"water_flow_lag_1w\"])\n",
>>>>>>> c563ec07
    "    dataset_baseline[set][cols] = scaler.fit_transform(dataset_baseline[set][cols])"
   ]
  },
  {
   "cell_type": "markdown",
   "metadata": {},
   "source": [
    "### 4. Handling Missing Data\n",
    "\n",
    "Removes undesired columns, identifies columns with missing values, and imputes them with their respective column means.\n"
   ]
  },
  {
   "cell_type": "code",
   "execution_count": null,
   "metadata": {},
   "outputs": [],
   "source": [
    "# remove columns that start with index_\n",
    "for set, dir in datasets.items():\n",
    "    cols = dataset_baseline[set].columns\n",
    "    cols = cols[~cols.str.startswith(\"index_\")]\n",
    "    dataset_baseline[set] = dataset_baseline[set][cols]\n",
    "\n",
    "    # find columns that contains nan values\n",
    "\n",
<<<<<<< HEAD
    "    cols_nan = (\n",
    "        dataset_baseline[set].columns[dataset_baseline[set].isna().any()].tolist()\n",
    "    )\n",
    "\n",
    "    # impute nan values with the mean\n",
    "    for col in cols_nan:\n",
    "        dataset_baseline[set][col] = dataset_baseline[set][col].fillna(\n",
    "            dataset_baseline[set][col].mean()\n",
    "        )"
=======
    "    cols_nan = dataset_baseline[set].columns[dataset_baseline[set].isna().any()].tolist()\n",
    "\n",
    "    # impute nan values with the mean\n",
    "    for col in cols_nan:\n",
    "        dataset_baseline[set][col] = dataset_baseline[set][col].fillna(dataset_baseline[set][col].mean())"
>>>>>>> c563ec07
   ]
  },
  {
   "cell_type": "markdown",
   "metadata": {},
   "source": [
<<<<<<< HEAD
    "### 5. Data Saving, and Visualization\n"
=======
    "### 5. Data Saving, and Visualization"
>>>>>>> c563ec07
   ]
  },
  {
   "cell_type": "markdown",
   "metadata": {},
   "source": [
<<<<<<< HEAD
    "Saves the complete baseline.\n"
=======
    "Saves the complete baseline."
>>>>>>> c563ec07
   ]
  },
  {
   "cell_type": "code",
   "execution_count": null,
   "metadata": {},
   "outputs": [],
   "source": [
    "for set, dir in datasets.items():\n",
    "    dataset_baseline[set].to_csv(f\"{dir}dataset_baseline.csv\")"
   ]
  },
  {
   "cell_type": "markdown",
   "metadata": {},
   "source": [
<<<<<<< HEAD
    "Visualizes the water flow for the 10 first stations.\n"
=======
    "Visualizes the water flow for the 10 first stations."
>>>>>>> c563ec07
   ]
  },
  {
   "cell_type": "code",
   "execution_count": null,
   "metadata": {},
   "outputs": [],
   "source": [
<<<<<<< HEAD
    "plot_water_flows(dataset_baseline[\"train\"], max_stations=2, display=True, save=False)"
=======
    "plot_water_flows(dataset_baseline[\"train\"], max_stations = 2, display = True, save = False)"
>>>>>>> c563ec07
   ]
  }
 ],
 "metadata": {
  "kernelspec": {
   "display_name": ".venv",
   "language": "python",
   "name": "python3"
  },
  "language_info": {
   "codemirror_mode": {
    "name": "ipython",
    "version": 3
   },
   "file_extension": ".py",
   "mimetype": "text/x-python",
   "name": "python",
   "nbconvert_exporter": "python",
   "pygments_lexer": "ipython3",
<<<<<<< HEAD
   "version": "3.12.8"
=======
   "version": "3.12.2"
>>>>>>> c563ec07
  }
 },
 "nbformat": 4,
 "nbformat_minor": 2
}<|MERGE_RESOLUTION|>--- conflicted
+++ resolved
@@ -1,382 +1,265 @@
 {
- "cells": [
-  {
-   "cell_type": "markdown",
-   "metadata": {},
-   "source": [
-    "## Goals: Feature Engineering\n",
-    "\n",
-<<<<<<< HEAD
-    "This notebook merge _Brazil_ and _France_ dataset into a single training dataset.\n",
-    "It adds seasonal information (seasons, month), scale relevent features and removed unecessary columns.\n",
-    "\n",
-    "> Note this notebook need ouputs from both _01a - Data Preprocessing Brazil_ and 01b - _Data Preprocessing France_\n",
-=======
-    "This notebook merge *Brazil* and *France* dataset into a single training dataset.\n",
-    "It adds seasonal information (seasons, month), scale relevent features and removed unecessary columns.\n",
-    "\n",
-    "> Note this notebook need ouputs from both *01a - Data Preprocessing Brazil* and 01b - *Data Preprocessing France*\n",
->>>>>>> c563ec07
-    "\n",
-    "![Alt text](../images/notebook-2.png)\n",
-    "\n",
-    "### 1. Data Import and Setup\n",
-    "\n",
-<<<<<<< HEAD
-    "Imports necessary libraries, sets up environment paths, and includes custom utility functions.\n"
-=======
-    "Imports necessary libraries, sets up environment paths, and includes custom utility functions.\n",
-    "\n"
->>>>>>> c563ec07
-   ]
+  "cells": [
+    {
+      "cell_type": "markdown",
+      "metadata": {},
+      "source": [
+        "## Goals: Feature Engineering\n",
+        "\n",
+        "This notebook merge *Brazil* and *France* dataset into a single training dataset.\n",
+        "It adds seasonal information (seasons, month), scale relevent features and removed unecessary columns.\n",
+        "\n",
+        "> Note this notebook need ouputs from both *01a - Data Preprocessing Brazil* and 01b - *Data Preprocessing France*\n",
+        "\n",
+        "![Alt text](../images/notebook-2.png)\n",
+        "\n",
+        "### 1. Data Import and Setup\n",
+        "\n",
+        "Imports necessary libraries, sets up environment paths, and includes custom utility functions.\n",
+        "\n"
+      ]
+    },
+    {
+      "cell_type": "code",
+      "execution_count": null,
+      "metadata": {},
+      "outputs": [],
+      "source": [
+        "import sys\n",
+        "import os\n",
+        "import pandas as pd\n",
+        "from sklearn.preprocessing import MinMaxScaler\n",
+        "\n",
+        "BASE_DIR = os.path.abspath(os.path.join(os.getcwd(), '..', '..', '..'))\n",
+        "sys.path.append(BASE_DIR)\n",
+        "\n",
+        "from src.utils.plots import plot_water_flows"
+      ]
+    },
+    {
+      "cell_type": "markdown",
+      "metadata": {},
+      "source": [
+        "Defines constants :\n",
+        "* INPUT_DIR must be the same as the one defined in *01 - Data Preprocessing* notebook.\n",
+        "* EVAL_DIR must be the same as the one defined in *01 - Data Preprocessing* notebook."
+      ]
+    },
+    {
+      "cell_type": "code",
+      "execution_count": null,
+      "metadata": {},
+      "outputs": [],
+      "source": [
+        "INPUT_DIR = \"../../../data/input/\"\n",
+        "EVAL_DIR = \"../../../data/evaluation/\"\n",
+        "\n",
+        "datasets = { \"train\": INPUT_DIR, \"eval\" : EVAL_DIR}\n"
+      ]
+    },
+    {
+      "cell_type": "markdown",
+      "metadata": {},
+      "source": [
+        "### 2. Data Loading and Initial Cleaning\n",
+        "\n",
+        "* Reads in the French and Brazilian baseline datasets, removes unnecessary columns, and sets the date as the index.\n",
+        "* Introduces a binary indicator (`north_hemisphere`) to distinguish between data from France and Brazil.\n",
+        "* Merges the French and Brazilian datasets into a single DataFrame for further processing."
+      ]
+    },
+    {
+      "cell_type": "code",
+      "execution_count": null,
+      "metadata": {},
+      "outputs": [],
+      "source": [
+        "dataset_baseline = {}\n",
+        "\n",
+        "for set, dir in datasets.items():\n",
+        "    path_data_baseline_france = f\"{dir}preprocessed_france.csv\"\n",
+        "    dataset_baseline_france = pd.read_csv(path_data_baseline_france)\n",
+        "\n",
+        "    dataset_baseline_france = dataset_baseline_france.iloc[:,1:]\n",
+        "    dataset_baseline_france = dataset_baseline_france.drop(columns=[\"index\"])\n",
+        "\n",
+        "\n",
+        "    dataset_baseline_france = (\n",
+        "        dataset_baseline_france\n",
+        "        .set_index(\"ObsDate\")\n",
+        "    )\n",
+        "\n",
+        "    path_data_baseline = f\"{dir}preprocessed_brazil.csv\"\n",
+        "    dataset_baseline_brazil = pd.read_csv(path_data_baseline)\n",
+        "\n",
+        "    # remove the first column\n",
+        "    dataset_baseline_brazil = dataset_baseline_brazil.iloc[:,1:]\n",
+        "    dataset_baseline_brazil = dataset_baseline_brazil.drop(columns=[\"index\"])\n",
+        "\n",
+        "    dataset_baseline_brazil = (\n",
+        "        dataset_baseline_brazil\n",
+        "        .set_index(\"ObsDate\")\n",
+        "    )\n",
+        "\n",
+        "\n",
+        "    dataset_baseline_france[\"north_hemisphere\"] = 1\n",
+        "    dataset_baseline_brazil[\"north_hemisphere\"] = 0\n",
+        "\n",
+        "    dataset_baseline[set] = pd.concat([dataset_baseline_france, dataset_baseline_brazil], axis=0)"
+      ]
+    },
+    {
+      "cell_type": "markdown",
+      "metadata": {},
+      "source": [
+        "### 3. Feature Engineering\n",
+        "\n",
+        "Creates seasonal and monthly indicator columns.\n"
+      ]
+    },
+    {
+      "cell_type": "code",
+      "execution_count": null,
+      "metadata": {},
+      "outputs": [],
+      "source": [
+        "for set, dir in datasets.items():\n",
+        "    # Convert the index to datetime and extract the month\n",
+        "    month = pd.to_datetime(dataset_baseline[set].index).month\n",
+        "\n",
+        "    # Define season mappings\n",
+        "    seasons = {\n",
+        "        \"is_winter\": [1, 2, 3],\n",
+        "        \"is_spring\": [4, 5, 6],\n",
+        "        \"is_summer\": [7, 8, 9],\n",
+        "        \"is_autumn\": [10, 11, 12],\n",
+        "    }\n",
+        "\n",
+        "    # Apply season flags\n",
+        "    for season, months in seasons.items():\n",
+        "        dataset_baseline[set][season] = month.isin(months)\n",
+        "\n",
+        "    # Define month abbreviations and apply monthly flags\n",
+        "    months_abbr = [\"jan\", \"feb\", \"mar\", \"apr\", \"may\", \"jun\",\n",
+        "                \"jul\", \"aug\", \"sep\", \"oct\", \"nov\", \"dec\"]\n",
+        "    for i, abbr in enumerate(months_abbr, start=1):\n",
+        "        dataset_baseline[set][f\"is_{abbr}\"] = month == i"
+      ]
+    },
+    {
+      "cell_type": "markdown",
+      "metadata": {},
+      "source": [
+        "Applies MinMax scaling to the selected features."
+      ]
+    },
+    {
+      "cell_type": "code",
+      "execution_count": null,
+      "metadata": {},
+      "outputs": [],
+      "source": [
+        "for set, dir in datasets.items():\n",
+        "    scaler = MinMaxScaler()\n",
+        "    cols = dataset_baseline[set].columns\n",
+        "    # remove the water_flows columns\n",
+        "    if set == \"eval\":\n",
+        "        cols = cols.drop([\"station_code\", \"water_flow_lag_1w\", \"water_flow_lag_2w\"])\n",
+        "    elif set == \"train\":\n",
+        "        cols = cols.drop([\"water_flow_week1\", \"station_code\", \"water_flow_week2\", \"water_flow_week3\", \"water_flow_week4\", \"water_flow_lag_1w\"])\n",
+        "    dataset_baseline[set][cols] = scaler.fit_transform(dataset_baseline[set][cols])"
+      ]
+    },
+    {
+      "cell_type": "markdown",
+      "metadata": {},
+      "source": [
+        "### 4. Handling Missing Data\n",
+        "\n",
+        "Removes undesired columns, identifies columns with missing values, and imputes them with their respective column means.\n"
+      ]
+    },
+    {
+      "cell_type": "code",
+      "execution_count": null,
+      "metadata": {},
+      "outputs": [],
+      "source": [
+        "# remove columns that start with index_\n",
+        "for set, dir in datasets.items():\n",
+        "    cols = dataset_baseline[set].columns\n",
+        "    cols = cols[~cols.str.startswith(\"index_\")]\n",
+        "    dataset_baseline[set] = dataset_baseline[set][cols]\n",
+        "\n",
+        "    # find columns that contains nan values\n",
+        "\n",
+        "    cols_nan = dataset_baseline[set].columns[dataset_baseline[set].isna().any()].tolist()\n",
+        "\n",
+        "    # impute nan values with the mean\n",
+        "    for col in cols_nan:\n",
+        "        dataset_baseline[set][col] = dataset_baseline[set][col].fillna(dataset_baseline[set][col].mean())"
+      ]
+    },
+    {
+      "cell_type": "markdown",
+      "metadata": {},
+      "source": [
+        "### 5. Data Saving, and Visualization"
+      ]
+    },
+    {
+      "cell_type": "markdown",
+      "metadata": {},
+      "source": [
+        "Saves the complete baseline."
+      ]
+    },
+    {
+      "cell_type": "code",
+      "execution_count": null,
+      "metadata": {},
+      "outputs": [],
+      "source": [
+        "for set, dir in datasets.items():\n",
+        "    dataset_baseline[set].to_csv(f\"{dir}dataset_baseline.csv\")"
+      ]
+    },
+    {
+      "cell_type": "markdown",
+      "metadata": {},
+      "source": [
+        "Visualizes the water flow for the 10 first stations."
+      ]
+    },
+    {
+      "cell_type": "code",
+      "execution_count": null,
+      "metadata": {},
+      "outputs": [],
+      "source": [
+        "plot_water_flows(dataset_baseline[\"train\"], max_stations = 2, display = True, save = False)"
+      ]
+    }
+  ],
+  "metadata": {
+    "kernelspec": {
+      "display_name": ".venv",
+      "language": "python",
+      "name": "python3"
+    },
+    "language_info": {
+      "codemirror_mode": {
+        "name": "ipython",
+        "version": 3
+      },
+      "file_extension": ".py",
+      "mimetype": "text/x-python",
+      "name": "python",
+      "nbconvert_exporter": "python",
+      "pygments_lexer": "ipython3",
+      "version": "3.12.2"
+    }
   },
-  {
-   "cell_type": "code",
-   "execution_count": null,
-   "metadata": {},
-   "outputs": [],
-   "source": [
-    "import sys\n",
-    "import os\n",
-    "import pandas as pd\n",
-    "from sklearn.preprocessing import MinMaxScaler\n",
-    "\n",
-<<<<<<< HEAD
-    "BASE_DIR = os.path.abspath(os.path.join(os.getcwd(), \"..\", \"..\", \"..\"))\n",
-=======
-    "BASE_DIR = os.path.abspath(os.path.join(os.getcwd(), '..', '..', '..'))\n",
->>>>>>> c563ec07
-    "sys.path.append(BASE_DIR)\n",
-    "\n",
-    "from src.utils.plots import plot_water_flows"
-   ]
-  },
-  {
-   "cell_type": "markdown",
-   "metadata": {},
-   "source": [
-    "Defines constants :\n",
-<<<<<<< HEAD
-    "\n",
-    "- INPUT_DIR must be the same as the one defined in _01 - Data Preprocessing_ notebook.\n",
-    "- EVAL_DIR must be the same as the one defined in _01 - Data Preprocessing_ notebook.\n"
-=======
-    "* INPUT_DIR must be the same as the one defined in *01 - Data Preprocessing* notebook.\n",
-    "* EVAL_DIR must be the same as the one defined in *01 - Data Preprocessing* notebook."
->>>>>>> c563ec07
-   ]
-  },
-  {
-   "cell_type": "code",
-   "execution_count": null,
-   "metadata": {},
-   "outputs": [],
-   "source": [
-    "INPUT_DIR = \"../../../data/input/\"\n",
-    "EVAL_DIR = \"../../../data/evaluation/\"\n",
-    "\n",
-<<<<<<< HEAD
-    "datasets = {\"train\": INPUT_DIR, \"eval\": EVAL_DIR}"
-=======
-    "datasets = { \"train\": INPUT_DIR, \"eval\" : EVAL_DIR}\n"
->>>>>>> c563ec07
-   ]
-  },
-  {
-   "cell_type": "markdown",
-   "metadata": {},
-   "source": [
-    "### 2. Data Loading and Initial Cleaning\n",
-    "\n",
-<<<<<<< HEAD
-    "- Reads in the French and Brazilian baseline datasets, removes unnecessary columns, and sets the date as the index.\n",
-    "- Introduces a binary indicator (`north_hemisphere`) to distinguish between data from France and Brazil.\n",
-    "- Merges the French and Brazilian datasets into a single DataFrame for further processing.\n"
-=======
-    "* Reads in the French and Brazilian baseline datasets, removes unnecessary columns, and sets the date as the index.\n",
-    "* Introduces a binary indicator (`north_hemisphere`) to distinguish between data from France and Brazil.\n",
-    "* Merges the French and Brazilian datasets into a single DataFrame for further processing."
->>>>>>> c563ec07
-   ]
-  },
-  {
-   "cell_type": "code",
-   "execution_count": null,
-   "metadata": {},
-   "outputs": [],
-   "source": [
-    "dataset_baseline = {}\n",
-    "\n",
-    "for set, dir in datasets.items():\n",
-    "    path_data_baseline_france = f\"{dir}preprocessed_france.csv\"\n",
-    "    dataset_baseline_france = pd.read_csv(path_data_baseline_france)\n",
-    "\n",
-<<<<<<< HEAD
-    "    dataset_baseline_france = dataset_baseline_france.iloc[:, 1:]\n",
-    "    dataset_baseline_france = dataset_baseline_france.drop(columns=[\"index\"])\n",
-    "\n",
-    "    dataset_baseline_france = dataset_baseline_france.set_index(\"ObsDate\")\n",
-=======
-    "    dataset_baseline_france = dataset_baseline_france.iloc[:,1:]\n",
-    "    dataset_baseline_france = dataset_baseline_france.drop(columns=[\"index\"])\n",
-    "\n",
-    "\n",
-    "    dataset_baseline_france = (\n",
-    "        dataset_baseline_france\n",
-    "        .set_index(\"ObsDate\")\n",
-    "    )\n",
->>>>>>> c563ec07
-    "\n",
-    "    path_data_baseline = f\"{dir}preprocessed_brazil.csv\"\n",
-    "    dataset_baseline_brazil = pd.read_csv(path_data_baseline)\n",
-    "\n",
-    "    # remove the first column\n",
-<<<<<<< HEAD
-    "    dataset_baseline_brazil = dataset_baseline_brazil.iloc[:, 1:]\n",
-    "    dataset_baseline_brazil = dataset_baseline_brazil.drop(columns=[\"index\"])\n",
-    "\n",
-    "    dataset_baseline_brazil = dataset_baseline_brazil.set_index(\"ObsDate\")\n",
-=======
-    "    dataset_baseline_brazil = dataset_baseline_brazil.iloc[:,1:]\n",
-    "    dataset_baseline_brazil = dataset_baseline_brazil.drop(columns=[\"index\"])\n",
-    "\n",
-    "    dataset_baseline_brazil = (\n",
-    "        dataset_baseline_brazil\n",
-    "        .set_index(\"ObsDate\")\n",
-    "    )\n",
-    "\n",
->>>>>>> c563ec07
-    "\n",
-    "    dataset_baseline_france[\"north_hemisphere\"] = 1\n",
-    "    dataset_baseline_brazil[\"north_hemisphere\"] = 0\n",
-    "\n",
-<<<<<<< HEAD
-    "    dataset_baseline[set] = pd.concat(\n",
-    "        [dataset_baseline_france, dataset_baseline_brazil], axis=0\n",
-    "    )"
-=======
-    "    dataset_baseline[set] = pd.concat([dataset_baseline_france, dataset_baseline_brazil], axis=0)"
->>>>>>> c563ec07
-   ]
-  },
-  {
-   "cell_type": "markdown",
-   "metadata": {},
-   "source": [
-    "### 3. Feature Engineering\n",
-    "\n",
-    "Creates seasonal and monthly indicator columns.\n"
-   ]
-  },
-  {
-   "cell_type": "code",
-   "execution_count": null,
-   "metadata": {},
-   "outputs": [],
-   "source": [
-    "for set, dir in datasets.items():\n",
-    "    # Convert the index to datetime and extract the month\n",
-    "    month = pd.to_datetime(dataset_baseline[set].index).month\n",
-    "\n",
-    "    # Define season mappings\n",
-    "    seasons = {\n",
-    "        \"is_winter\": [1, 2, 3],\n",
-    "        \"is_spring\": [4, 5, 6],\n",
-    "        \"is_summer\": [7, 8, 9],\n",
-    "        \"is_autumn\": [10, 11, 12],\n",
-    "    }\n",
-    "\n",
-    "    # Apply season flags\n",
-    "    for season, months in seasons.items():\n",
-    "        dataset_baseline[set][season] = month.isin(months)\n",
-    "\n",
-    "    # Define month abbreviations and apply monthly flags\n",
-<<<<<<< HEAD
-    "    months_abbr = [\n",
-    "        \"jan\",\n",
-    "        \"feb\",\n",
-    "        \"mar\",\n",
-    "        \"apr\",\n",
-    "        \"may\",\n",
-    "        \"jun\",\n",
-    "        \"jul\",\n",
-    "        \"aug\",\n",
-    "        \"sep\",\n",
-    "        \"oct\",\n",
-    "        \"nov\",\n",
-    "        \"dec\",\n",
-    "    ]\n",
-=======
-    "    months_abbr = [\"jan\", \"feb\", \"mar\", \"apr\", \"may\", \"jun\",\n",
-    "                \"jul\", \"aug\", \"sep\", \"oct\", \"nov\", \"dec\"]\n",
->>>>>>> c563ec07
-    "    for i, abbr in enumerate(months_abbr, start=1):\n",
-    "        dataset_baseline[set][f\"is_{abbr}\"] = month == i"
-   ]
-  },
-  {
-   "cell_type": "markdown",
-   "metadata": {},
-   "source": [
-<<<<<<< HEAD
-    "Applies MinMax scaling to the selected features.\n"
-=======
-    "Applies MinMax scaling to the selected features."
->>>>>>> c563ec07
-   ]
-  },
-  {
-   "cell_type": "code",
-   "execution_count": null,
-   "metadata": {},
-   "outputs": [],
-   "source": [
-    "for set, dir in datasets.items():\n",
-    "    scaler = MinMaxScaler()\n",
-    "    cols = dataset_baseline[set].columns\n",
-    "    # remove the water_flows columns\n",
-    "    if set == \"eval\":\n",
-    "        cols = cols.drop([\"station_code\", \"water_flow_lag_1w\", \"water_flow_lag_2w\"])\n",
-    "    elif set == \"train\":\n",
-<<<<<<< HEAD
-    "        cols = cols.drop(\n",
-    "            [\n",
-    "                \"water_flow_week1\",\n",
-    "                \"station_code\",\n",
-    "                \"water_flow_week2\",\n",
-    "                \"water_flow_week3\",\n",
-    "                \"water_flow_week4\",\n",
-    "                \"water_flow_lag_1w\",\n",
-    "            ]\n",
-    "        )\n",
-=======
-    "        cols = cols.drop([\"water_flow_week1\", \"station_code\", \"water_flow_week2\", \"water_flow_week3\", \"water_flow_week4\", \"water_flow_lag_1w\"])\n",
->>>>>>> c563ec07
-    "    dataset_baseline[set][cols] = scaler.fit_transform(dataset_baseline[set][cols])"
-   ]
-  },
-  {
-   "cell_type": "markdown",
-   "metadata": {},
-   "source": [
-    "### 4. Handling Missing Data\n",
-    "\n",
-    "Removes undesired columns, identifies columns with missing values, and imputes them with their respective column means.\n"
-   ]
-  },
-  {
-   "cell_type": "code",
-   "execution_count": null,
-   "metadata": {},
-   "outputs": [],
-   "source": [
-    "# remove columns that start with index_\n",
-    "for set, dir in datasets.items():\n",
-    "    cols = dataset_baseline[set].columns\n",
-    "    cols = cols[~cols.str.startswith(\"index_\")]\n",
-    "    dataset_baseline[set] = dataset_baseline[set][cols]\n",
-    "\n",
-    "    # find columns that contains nan values\n",
-    "\n",
-<<<<<<< HEAD
-    "    cols_nan = (\n",
-    "        dataset_baseline[set].columns[dataset_baseline[set].isna().any()].tolist()\n",
-    "    )\n",
-    "\n",
-    "    # impute nan values with the mean\n",
-    "    for col in cols_nan:\n",
-    "        dataset_baseline[set][col] = dataset_baseline[set][col].fillna(\n",
-    "            dataset_baseline[set][col].mean()\n",
-    "        )"
-=======
-    "    cols_nan = dataset_baseline[set].columns[dataset_baseline[set].isna().any()].tolist()\n",
-    "\n",
-    "    # impute nan values with the mean\n",
-    "    for col in cols_nan:\n",
-    "        dataset_baseline[set][col] = dataset_baseline[set][col].fillna(dataset_baseline[set][col].mean())"
->>>>>>> c563ec07
-   ]
-  },
-  {
-   "cell_type": "markdown",
-   "metadata": {},
-   "source": [
-<<<<<<< HEAD
-    "### 5. Data Saving, and Visualization\n"
-=======
-    "### 5. Data Saving, and Visualization"
->>>>>>> c563ec07
-   ]
-  },
-  {
-   "cell_type": "markdown",
-   "metadata": {},
-   "source": [
-<<<<<<< HEAD
-    "Saves the complete baseline.\n"
-=======
-    "Saves the complete baseline."
->>>>>>> c563ec07
-   ]
-  },
-  {
-   "cell_type": "code",
-   "execution_count": null,
-   "metadata": {},
-   "outputs": [],
-   "source": [
-    "for set, dir in datasets.items():\n",
-    "    dataset_baseline[set].to_csv(f\"{dir}dataset_baseline.csv\")"
-   ]
-  },
-  {
-   "cell_type": "markdown",
-   "metadata": {},
-   "source": [
-<<<<<<< HEAD
-    "Visualizes the water flow for the 10 first stations.\n"
-=======
-    "Visualizes the water flow for the 10 first stations."
->>>>>>> c563ec07
-   ]
-  },
-  {
-   "cell_type": "code",
-   "execution_count": null,
-   "metadata": {},
-   "outputs": [],
-   "source": [
-<<<<<<< HEAD
-    "plot_water_flows(dataset_baseline[\"train\"], max_stations=2, display=True, save=False)"
-=======
-    "plot_water_flows(dataset_baseline[\"train\"], max_stations = 2, display = True, save = False)"
->>>>>>> c563ec07
-   ]
-  }
- ],
- "metadata": {
-  "kernelspec": {
-   "display_name": ".venv",
-   "language": "python",
-   "name": "python3"
-  },
-  "language_info": {
-   "codemirror_mode": {
-    "name": "ipython",
-    "version": 3
-   },
-   "file_extension": ".py",
-   "mimetype": "text/x-python",
-   "name": "python",
-   "nbconvert_exporter": "python",
-   "pygments_lexer": "ipython3",
-<<<<<<< HEAD
-   "version": "3.12.8"
-=======
-   "version": "3.12.2"
->>>>>>> c563ec07
-  }
- },
- "nbformat": 4,
- "nbformat_minor": 2
+  "nbformat": 4,
+  "nbformat_minor": 2
 }
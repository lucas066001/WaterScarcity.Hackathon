{
 "cells": [
  {
   "cell_type": "markdown",
   "metadata": {},
   "source": [
    "## Goals: Hyper Parameter Optimisation of *QRF* model\n",
    "\n",
    "This notebook propose different methods of hyper parameter optimisation based on X-Validation :\n",
    "* Random Search\n",
    "* Genetic algorithm [Not yet included]\n",
    "\n",
    "# 1. Data Import and Setup\n",
    "\n",
    "Imports necessary libraries, sets up environment paths."
   ]
  },
  {
   "cell_type": "code",
   "execution_count": 31,
   "metadata": {},
   "outputs": [],
   "source": [
    "# Standard library imports\n",
    "import os\n",
    "import sys\n",
    "\n",
    "# Third-party imports\n",
    "from functools import partial\n",
    "import pandas as pd\n",
    "from quantile_forest import RandomForestQuantileRegressor\n",
    "from sklearn.compose import ColumnTransformer\n",
    "from sklearn.pipeline import Pipeline\n",
    "from sklearn.model_selection import RandomizedSearchCV\n",
    "from sklearn.ensemble import GradientBoostingRegressor\n",
    "\n",
    "# Append project root to sys.path for local imports\n",
    "sys.path.append(os.path.abspath(os.path.join(os.getcwd(), '..', '..', '..', '..')))\n",
    "\n",
    "# Local application imports\n",
    "from src.utils.model import get_station_stats, custom_log_likelihood\n",
    "from src.utils.SpatioTemporalSplit import SpatioTemporalSplit\n",
    "from src.utils.custom_models import SnowIndexComputeTransformer\n"
   ]
  },
  {
   "cell_type": "markdown",
   "metadata": {},
   "source": [
    "Defines constants :\n",
    "* INPUT_DIR must be the same as the one defined in *00 Preprocessing/Feature Engineering*.\n",
    "* MODEL_DIR is the directory where the exploration models will be saved."
   ]
  },
  {
   "cell_type": "code",
   "execution_count": 32,
   "metadata": {},
   "outputs": [],
   "source": [
    "INPUT_DIR = \"../../../../data/input/\"\n",
    "MODEL_DIR = \"../../../../models/exploration/\"\n",
    "\n",
    "SEED = 42 \n",
    "ALPHA = 0.1\n",
    "WEEK_TO_PREDICT=4 \n",
<<<<<<< HEAD
    "DATASET_SPEC=\"pca_and_sin_season_encode\" \n",
=======
    "DATASET_TRANSFORMS = [\n",
    "    \"rm_gnv_st\",\n",
    "    \"pca\",\n",
    "    # \"snow_index\",\n",
    "    \"oh_enc_date\",\n",
    "    \"scl_wtr_flows\",\n",
    "    \"scl_catch\"\n",
    "]\n",
    "\n",
    "DATASET_SPEC = \"_\".join(DATASET_TRANSFORMS)\n",
>>>>>>> f197492b
    "\n",
    "# columns to drop : target at different horizon, station_code, and features removed from Feature Selection\n",
    "TO_DROP = [\"water_flow_week1\", \"station_code\", \"water_flow_week2\", \"water_flow_week3\", \"water_flow_week4\"]"
   ]
  },
  {
   "cell_type": "markdown",
   "metadata": {},
   "source": [
    "# 2. Data Loading\n",
    "Load in the baseline datasets, create the directory to save models."
   ]
  },
  {
   "cell_type": "code",
   "execution_count": 33,
   "metadata": {},
   "outputs": [],
   "source": [
    "# load the dataset\n",
    "ds_train = pd.read_csv(f\"{INPUT_DIR}dataset_{DATASET_SPEC}.csv\")\n",
    "train_data = ds_train.copy()\n",
    "train_data.reset_index(inplace=True)\n",
    "train_data = train_data.loc[:, ~train_data.columns.duplicated()]\n",
    "ds_train = ds_train.set_index(\"ObsDate\")\n",
    "y_train = train_data[f\"water_flow_week{WEEK_TO_PREDICT}\"]\n",
    "cv_data = train_data.copy()\n"
   ]
  },
  {
   "cell_type": "markdown",
   "metadata": {},
   "source": [
    "### 3. Model preparation\n",
    "\n",
    "Compute station statistics (usefull for scalling)"
   ]
  },
  {
   "cell_type": "code",
   "execution_count": 34,
   "metadata": {},
   "outputs": [],
   "source": [
    "station_stats = get_station_stats(\n",
    "    y_train.to_numpy(),\n",
    "    train_data[\"station_code\"].to_numpy()\n",
    ")"
   ]
  },
  {
   "cell_type": "markdown",
   "metadata": {},
   "source": [
    "Create a custom Pipeline to keep track of the station code"
   ]
  },
  {
   "cell_type": "code",
   "execution_count": 35,
   "metadata": {},
   "outputs": [],
   "source": [
    "cols_to_drop = TO_DROP.copy()\n",
    "cols_to_drop += [\"ObsDate\"]\n",
    "predictor_cols = [col for col in cv_data.columns if col not in cols_to_drop]\n",
    "preprocessor = ColumnTransformer(transformers=[\n",
    "    ('select', 'passthrough', predictor_cols)\n",
    "], remainder='drop')\n",
    "\n",
    "snowIndexer = SnowIndexComputeTransformer()\n",
    "\n",
    "qrf_week1 = RandomForestQuantileRegressor(n_estimators=10, max_depth=10, min_samples_leaf=10)\n",
    "# qrf_week1 = GradientBoostingRegressor()\n",
    "\n",
    "pipeline = Pipeline(steps=[\n",
    "    ('snowindexer', SnowIndexComputeTransformer(temp_col_name=\"tempartures_pca_1\", rain_col_name=\"precipitations_pca_1\",)),\n",
    "    ('preprocessor', preprocessor),\n",
    "    ('model', qrf_week1)\n",
    "])"
   ]
  },
  {
   "cell_type": "markdown",
   "metadata": {},
   "source": [
    "Initialisation of the log likelihood scorer"
   ]
  },
  {
   "cell_type": "code",
<<<<<<< HEAD
   "execution_count": 36,
=======
   "execution_count": 6,
>>>>>>> f197492b
   "metadata": {},
   "outputs": [],
   "source": [
    "def inverted_log_likelihood(estimator, X, y_true, cv_data, station_stats, alpha=0.1):\n",
    "    return -custom_log_likelihood(estimator, X, y_true, cv_data, station_stats, alpha=alpha)"
   ]
  },
  {
   "cell_type": "code",
<<<<<<< HEAD
   "execution_count": 37,
=======
   "execution_count": 7,
>>>>>>> f197492b
   "metadata": {},
   "outputs": [],
   "source": [
    "scorer = partial(inverted_log_likelihood,\n",
    "                 cv_data=cv_data,\n",
    "                 station_stats=station_stats,\n",
    "                 alpha=ALPHA)"
   ]
  },
  {
   "cell_type": "markdown",
   "metadata": {},
   "source": [
    "Initialisation of the SpatioTemporal Splitter"
   ]
  },
  {
   "cell_type": "code",
<<<<<<< HEAD
   "execution_count": 38,
=======
   "execution_count": 8,
>>>>>>> f197492b
   "metadata": {},
   "outputs": [],
   "source": [
    "cv = SpatioTemporalSplit(\n",
    "    n_splits=10,\n",
    "    date_col='ObsDate',\n",
    "    station_col='station_code',\n",
    "    temporal_frac=0.75,\n",
    "    spatial_frac=0.75,\n",
    "    random_state=42\n",
    ")\n"
   ]
  },
  {
   "cell_type": "markdown",
   "metadata": {},
   "source": [
    "### 4. Hyper parameter tuning\n",
    "\n",
    "Define the hyperparameter distributions for random search, take care the parameters presented here are choosen so that the search is fast you need to explore wider parameters range.\n",
    "\n",
    "#### a. Random Search"
   ]
  },
  {
   "cell_type": "code",
   "execution_count": 41,
   "metadata": {},
   "outputs": [
    {
     "name": "stdout",
     "output_type": "stream",
     "text": [
<<<<<<< HEAD
      "Fitting 10 folds for each of 150 candidates, totalling 1500 fits\n"
=======
      "Fitting 10 folds for each of 60 candidates, totalling 600 fits\n"
>>>>>>> f197492b
     ]
    },
    {
     "data": {
      "text/html": [
<<<<<<< HEAD
       "<style>#sk-container-id-7 {\n",
=======
       "<style>#sk-container-id-1 {\n",
>>>>>>> f197492b
       "  /* Definition of color scheme common for light and dark mode */\n",
       "  --sklearn-color-text: black;\n",
       "  --sklearn-color-line: gray;\n",
       "  /* Definition of color scheme for unfitted estimators */\n",
       "  --sklearn-color-unfitted-level-0: #fff5e6;\n",
       "  --sklearn-color-unfitted-level-1: #f6e4d2;\n",
       "  --sklearn-color-unfitted-level-2: #ffe0b3;\n",
       "  --sklearn-color-unfitted-level-3: chocolate;\n",
       "  /* Definition of color scheme for fitted estimators */\n",
       "  --sklearn-color-fitted-level-0: #f0f8ff;\n",
       "  --sklearn-color-fitted-level-1: #d4ebff;\n",
       "  --sklearn-color-fitted-level-2: #b3dbfd;\n",
       "  --sklearn-color-fitted-level-3: cornflowerblue;\n",
       "\n",
       "  /* Specific color for light theme */\n",
       "  --sklearn-color-text-on-default-background: var(--sg-text-color, var(--theme-code-foreground, var(--jp-content-font-color1, black)));\n",
       "  --sklearn-color-background: var(--sg-background-color, var(--theme-background, var(--jp-layout-color0, white)));\n",
       "  --sklearn-color-border-box: var(--sg-text-color, var(--theme-code-foreground, var(--jp-content-font-color1, black)));\n",
       "  --sklearn-color-icon: #696969;\n",
       "\n",
       "  @media (prefers-color-scheme: dark) {\n",
       "    /* Redefinition of color scheme for dark theme */\n",
       "    --sklearn-color-text-on-default-background: var(--sg-text-color, var(--theme-code-foreground, var(--jp-content-font-color1, white)));\n",
       "    --sklearn-color-background: var(--sg-background-color, var(--theme-background, var(--jp-layout-color0, #111)));\n",
       "    --sklearn-color-border-box: var(--sg-text-color, var(--theme-code-foreground, var(--jp-content-font-color1, white)));\n",
       "    --sklearn-color-icon: #878787;\n",
       "  }\n",
       "}\n",
       "\n",
<<<<<<< HEAD
       "#sk-container-id-7 {\n",
       "  color: var(--sklearn-color-text);\n",
       "}\n",
       "\n",
       "#sk-container-id-7 pre {\n",
       "  padding: 0;\n",
       "}\n",
       "\n",
       "#sk-container-id-7 input.sk-hidden--visually {\n",
=======
       "#sk-container-id-1 {\n",
       "  color: var(--sklearn-color-text);\n",
       "}\n",
       "\n",
       "#sk-container-id-1 pre {\n",
       "  padding: 0;\n",
       "}\n",
       "\n",
       "#sk-container-id-1 input.sk-hidden--visually {\n",
>>>>>>> f197492b
       "  border: 0;\n",
       "  clip: rect(1px 1px 1px 1px);\n",
       "  clip: rect(1px, 1px, 1px, 1px);\n",
       "  height: 1px;\n",
       "  margin: -1px;\n",
       "  overflow: hidden;\n",
       "  padding: 0;\n",
       "  position: absolute;\n",
       "  width: 1px;\n",
       "}\n",
       "\n",
<<<<<<< HEAD
       "#sk-container-id-7 div.sk-dashed-wrapped {\n",
=======
       "#sk-container-id-1 div.sk-dashed-wrapped {\n",
>>>>>>> f197492b
       "  border: 1px dashed var(--sklearn-color-line);\n",
       "  margin: 0 0.4em 0.5em 0.4em;\n",
       "  box-sizing: border-box;\n",
       "  padding-bottom: 0.4em;\n",
       "  background-color: var(--sklearn-color-background);\n",
       "}\n",
       "\n",
<<<<<<< HEAD
       "#sk-container-id-7 div.sk-container {\n",
=======
       "#sk-container-id-1 div.sk-container {\n",
>>>>>>> f197492b
       "  /* jupyter's `normalize.less` sets `[hidden] { display: none; }`\n",
       "     but bootstrap.min.css set `[hidden] { display: none !important; }`\n",
       "     so we also need the `!important` here to be able to override the\n",
       "     default hidden behavior on the sphinx rendered scikit-learn.org.\n",
       "     See: https://github.com/scikit-learn/scikit-learn/issues/21755 */\n",
       "  display: inline-block !important;\n",
       "  position: relative;\n",
       "}\n",
       "\n",
<<<<<<< HEAD
       "#sk-container-id-7 div.sk-text-repr-fallback {\n",
=======
       "#sk-container-id-1 div.sk-text-repr-fallback {\n",
>>>>>>> f197492b
       "  display: none;\n",
       "}\n",
       "\n",
       "div.sk-parallel-item,\n",
       "div.sk-serial,\n",
       "div.sk-item {\n",
       "  /* draw centered vertical line to link estimators */\n",
       "  background-image: linear-gradient(var(--sklearn-color-text-on-default-background), var(--sklearn-color-text-on-default-background));\n",
       "  background-size: 2px 100%;\n",
       "  background-repeat: no-repeat;\n",
       "  background-position: center center;\n",
       "}\n",
       "\n",
       "/* Parallel-specific style estimator block */\n",
       "\n",
<<<<<<< HEAD
       "#sk-container-id-7 div.sk-parallel-item::after {\n",
=======
       "#sk-container-id-1 div.sk-parallel-item::after {\n",
>>>>>>> f197492b
       "  content: \"\";\n",
       "  width: 100%;\n",
       "  border-bottom: 2px solid var(--sklearn-color-text-on-default-background);\n",
       "  flex-grow: 1;\n",
       "}\n",
       "\n",
<<<<<<< HEAD
       "#sk-container-id-7 div.sk-parallel {\n",
=======
       "#sk-container-id-1 div.sk-parallel {\n",
>>>>>>> f197492b
       "  display: flex;\n",
       "  align-items: stretch;\n",
       "  justify-content: center;\n",
       "  background-color: var(--sklearn-color-background);\n",
       "  position: relative;\n",
       "}\n",
       "\n",
<<<<<<< HEAD
       "#sk-container-id-7 div.sk-parallel-item {\n",
=======
       "#sk-container-id-1 div.sk-parallel-item {\n",
>>>>>>> f197492b
       "  display: flex;\n",
       "  flex-direction: column;\n",
       "}\n",
       "\n",
<<<<<<< HEAD
       "#sk-container-id-7 div.sk-parallel-item:first-child::after {\n",
=======
       "#sk-container-id-1 div.sk-parallel-item:first-child::after {\n",
>>>>>>> f197492b
       "  align-self: flex-end;\n",
       "  width: 50%;\n",
       "}\n",
       "\n",
<<<<<<< HEAD
       "#sk-container-id-7 div.sk-parallel-item:last-child::after {\n",
=======
       "#sk-container-id-1 div.sk-parallel-item:last-child::after {\n",
>>>>>>> f197492b
       "  align-self: flex-start;\n",
       "  width: 50%;\n",
       "}\n",
       "\n",
<<<<<<< HEAD
       "#sk-container-id-7 div.sk-parallel-item:only-child::after {\n",
=======
       "#sk-container-id-1 div.sk-parallel-item:only-child::after {\n",
>>>>>>> f197492b
       "  width: 0;\n",
       "}\n",
       "\n",
       "/* Serial-specific style estimator block */\n",
       "\n",
<<<<<<< HEAD
       "#sk-container-id-7 div.sk-serial {\n",
=======
       "#sk-container-id-1 div.sk-serial {\n",
>>>>>>> f197492b
       "  display: flex;\n",
       "  flex-direction: column;\n",
       "  align-items: center;\n",
       "  background-color: var(--sklearn-color-background);\n",
       "  padding-right: 1em;\n",
       "  padding-left: 1em;\n",
       "}\n",
       "\n",
       "\n",
       "/* Toggleable style: style used for estimator/Pipeline/ColumnTransformer box that is\n",
       "clickable and can be expanded/collapsed.\n",
       "- Pipeline and ColumnTransformer use this feature and define the default style\n",
       "- Estimators will overwrite some part of the style using the `sk-estimator` class\n",
       "*/\n",
       "\n",
       "/* Pipeline and ColumnTransformer style (default) */\n",
       "\n",
<<<<<<< HEAD
       "#sk-container-id-7 div.sk-toggleable {\n",
=======
       "#sk-container-id-1 div.sk-toggleable {\n",
>>>>>>> f197492b
       "  /* Default theme specific background. It is overwritten whether we have a\n",
       "  specific estimator or a Pipeline/ColumnTransformer */\n",
       "  background-color: var(--sklearn-color-background);\n",
       "}\n",
       "\n",
       "/* Toggleable label */\n",
<<<<<<< HEAD
       "#sk-container-id-7 label.sk-toggleable__label {\n",
=======
       "#sk-container-id-1 label.sk-toggleable__label {\n",
>>>>>>> f197492b
       "  cursor: pointer;\n",
       "  display: block;\n",
       "  width: 100%;\n",
       "  margin-bottom: 0;\n",
       "  padding: 0.5em;\n",
       "  box-sizing: border-box;\n",
       "  text-align: center;\n",
       "}\n",
       "\n",
<<<<<<< HEAD
       "#sk-container-id-7 label.sk-toggleable__label-arrow:before {\n",
=======
       "#sk-container-id-1 label.sk-toggleable__label-arrow:before {\n",
>>>>>>> f197492b
       "  /* Arrow on the left of the label */\n",
       "  content: \"▸\";\n",
       "  float: left;\n",
       "  margin-right: 0.25em;\n",
       "  color: var(--sklearn-color-icon);\n",
       "}\n",
       "\n",
<<<<<<< HEAD
       "#sk-container-id-7 label.sk-toggleable__label-arrow:hover:before {\n",
=======
       "#sk-container-id-1 label.sk-toggleable__label-arrow:hover:before {\n",
>>>>>>> f197492b
       "  color: var(--sklearn-color-text);\n",
       "}\n",
       "\n",
       "/* Toggleable content - dropdown */\n",
       "\n",
<<<<<<< HEAD
       "#sk-container-id-7 div.sk-toggleable__content {\n",
=======
       "#sk-container-id-1 div.sk-toggleable__content {\n",
>>>>>>> f197492b
       "  max-height: 0;\n",
       "  max-width: 0;\n",
       "  overflow: hidden;\n",
       "  text-align: left;\n",
       "  /* unfitted */\n",
       "  background-color: var(--sklearn-color-unfitted-level-0);\n",
       "}\n",
       "\n",
<<<<<<< HEAD
       "#sk-container-id-7 div.sk-toggleable__content.fitted {\n",
=======
       "#sk-container-id-1 div.sk-toggleable__content.fitted {\n",
>>>>>>> f197492b
       "  /* fitted */\n",
       "  background-color: var(--sklearn-color-fitted-level-0);\n",
       "}\n",
       "\n",
<<<<<<< HEAD
       "#sk-container-id-7 div.sk-toggleable__content pre {\n",
=======
       "#sk-container-id-1 div.sk-toggleable__content pre {\n",
>>>>>>> f197492b
       "  margin: 0.2em;\n",
       "  border-radius: 0.25em;\n",
       "  color: var(--sklearn-color-text);\n",
       "  /* unfitted */\n",
       "  background-color: var(--sklearn-color-unfitted-level-0);\n",
       "}\n",
       "\n",
<<<<<<< HEAD
       "#sk-container-id-7 div.sk-toggleable__content.fitted pre {\n",
=======
       "#sk-container-id-1 div.sk-toggleable__content.fitted pre {\n",
>>>>>>> f197492b
       "  /* unfitted */\n",
       "  background-color: var(--sklearn-color-fitted-level-0);\n",
       "}\n",
       "\n",
<<<<<<< HEAD
       "#sk-container-id-7 input.sk-toggleable__control:checked~div.sk-toggleable__content {\n",
=======
       "#sk-container-id-1 input.sk-toggleable__control:checked~div.sk-toggleable__content {\n",
>>>>>>> f197492b
       "  /* Expand drop-down */\n",
       "  max-height: 200px;\n",
       "  max-width: 100%;\n",
       "  overflow: auto;\n",
       "}\n",
       "\n",
<<<<<<< HEAD
       "#sk-container-id-7 input.sk-toggleable__control:checked~label.sk-toggleable__label-arrow:before {\n",
=======
       "#sk-container-id-1 input.sk-toggleable__control:checked~label.sk-toggleable__label-arrow:before {\n",
>>>>>>> f197492b
       "  content: \"▾\";\n",
       "}\n",
       "\n",
       "/* Pipeline/ColumnTransformer-specific style */\n",
       "\n",
<<<<<<< HEAD
       "#sk-container-id-7 div.sk-label input.sk-toggleable__control:checked~label.sk-toggleable__label {\n",
=======
       "#sk-container-id-1 div.sk-label input.sk-toggleable__control:checked~label.sk-toggleable__label {\n",
>>>>>>> f197492b
       "  color: var(--sklearn-color-text);\n",
       "  background-color: var(--sklearn-color-unfitted-level-2);\n",
       "}\n",
       "\n",
<<<<<<< HEAD
       "#sk-container-id-7 div.sk-label.fitted input.sk-toggleable__control:checked~label.sk-toggleable__label {\n",
=======
       "#sk-container-id-1 div.sk-label.fitted input.sk-toggleable__control:checked~label.sk-toggleable__label {\n",
>>>>>>> f197492b
       "  background-color: var(--sklearn-color-fitted-level-2);\n",
       "}\n",
       "\n",
       "/* Estimator-specific style */\n",
       "\n",
       "/* Colorize estimator box */\n",
<<<<<<< HEAD
       "#sk-container-id-7 div.sk-estimator input.sk-toggleable__control:checked~label.sk-toggleable__label {\n",
=======
       "#sk-container-id-1 div.sk-estimator input.sk-toggleable__control:checked~label.sk-toggleable__label {\n",
>>>>>>> f197492b
       "  /* unfitted */\n",
       "  background-color: var(--sklearn-color-unfitted-level-2);\n",
       "}\n",
       "\n",
<<<<<<< HEAD
       "#sk-container-id-7 div.sk-estimator.fitted input.sk-toggleable__control:checked~label.sk-toggleable__label {\n",
=======
       "#sk-container-id-1 div.sk-estimator.fitted input.sk-toggleable__control:checked~label.sk-toggleable__label {\n",
>>>>>>> f197492b
       "  /* fitted */\n",
       "  background-color: var(--sklearn-color-fitted-level-2);\n",
       "}\n",
       "\n",
<<<<<<< HEAD
       "#sk-container-id-7 div.sk-label label.sk-toggleable__label,\n",
       "#sk-container-id-7 div.sk-label label {\n",
=======
       "#sk-container-id-1 div.sk-label label.sk-toggleable__label,\n",
       "#sk-container-id-1 div.sk-label label {\n",
>>>>>>> f197492b
       "  /* The background is the default theme color */\n",
       "  color: var(--sklearn-color-text-on-default-background);\n",
       "}\n",
       "\n",
       "/* On hover, darken the color of the background */\n",
<<<<<<< HEAD
       "#sk-container-id-7 div.sk-label:hover label.sk-toggleable__label {\n",
=======
       "#sk-container-id-1 div.sk-label:hover label.sk-toggleable__label {\n",
>>>>>>> f197492b
       "  color: var(--sklearn-color-text);\n",
       "  background-color: var(--sklearn-color-unfitted-level-2);\n",
       "}\n",
       "\n",
       "/* Label box, darken color on hover, fitted */\n",
<<<<<<< HEAD
       "#sk-container-id-7 div.sk-label.fitted:hover label.sk-toggleable__label.fitted {\n",
=======
       "#sk-container-id-1 div.sk-label.fitted:hover label.sk-toggleable__label.fitted {\n",
>>>>>>> f197492b
       "  color: var(--sklearn-color-text);\n",
       "  background-color: var(--sklearn-color-fitted-level-2);\n",
       "}\n",
       "\n",
       "/* Estimator label */\n",
       "\n",
<<<<<<< HEAD
       "#sk-container-id-7 div.sk-label label {\n",
=======
       "#sk-container-id-1 div.sk-label label {\n",
>>>>>>> f197492b
       "  font-family: monospace;\n",
       "  font-weight: bold;\n",
       "  display: inline-block;\n",
       "  line-height: 1.2em;\n",
       "}\n",
       "\n",
<<<<<<< HEAD
       "#sk-container-id-7 div.sk-label-container {\n",
=======
       "#sk-container-id-1 div.sk-label-container {\n",
>>>>>>> f197492b
       "  text-align: center;\n",
       "}\n",
       "\n",
       "/* Estimator-specific */\n",
<<<<<<< HEAD
       "#sk-container-id-7 div.sk-estimator {\n",
=======
       "#sk-container-id-1 div.sk-estimator {\n",
>>>>>>> f197492b
       "  font-family: monospace;\n",
       "  border: 1px dotted var(--sklearn-color-border-box);\n",
       "  border-radius: 0.25em;\n",
       "  box-sizing: border-box;\n",
       "  margin-bottom: 0.5em;\n",
       "  /* unfitted */\n",
       "  background-color: var(--sklearn-color-unfitted-level-0);\n",
       "}\n",
       "\n",
<<<<<<< HEAD
       "#sk-container-id-7 div.sk-estimator.fitted {\n",
=======
       "#sk-container-id-1 div.sk-estimator.fitted {\n",
>>>>>>> f197492b
       "  /* fitted */\n",
       "  background-color: var(--sklearn-color-fitted-level-0);\n",
       "}\n",
       "\n",
       "/* on hover */\n",
<<<<<<< HEAD
       "#sk-container-id-7 div.sk-estimator:hover {\n",
=======
       "#sk-container-id-1 div.sk-estimator:hover {\n",
>>>>>>> f197492b
       "  /* unfitted */\n",
       "  background-color: var(--sklearn-color-unfitted-level-2);\n",
       "}\n",
       "\n",
<<<<<<< HEAD
       "#sk-container-id-7 div.sk-estimator.fitted:hover {\n",
=======
       "#sk-container-id-1 div.sk-estimator.fitted:hover {\n",
>>>>>>> f197492b
       "  /* fitted */\n",
       "  background-color: var(--sklearn-color-fitted-level-2);\n",
       "}\n",
       "\n",
       "/* Specification for estimator info (e.g. \"i\" and \"?\") */\n",
       "\n",
       "/* Common style for \"i\" and \"?\" */\n",
       "\n",
       ".sk-estimator-doc-link,\n",
       "a:link.sk-estimator-doc-link,\n",
       "a:visited.sk-estimator-doc-link {\n",
       "  float: right;\n",
       "  font-size: smaller;\n",
       "  line-height: 1em;\n",
       "  font-family: monospace;\n",
       "  background-color: var(--sklearn-color-background);\n",
       "  border-radius: 1em;\n",
       "  height: 1em;\n",
       "  width: 1em;\n",
       "  text-decoration: none !important;\n",
       "  margin-left: 1ex;\n",
       "  /* unfitted */\n",
       "  border: var(--sklearn-color-unfitted-level-1) 1pt solid;\n",
       "  color: var(--sklearn-color-unfitted-level-1);\n",
       "}\n",
       "\n",
       ".sk-estimator-doc-link.fitted,\n",
       "a:link.sk-estimator-doc-link.fitted,\n",
       "a:visited.sk-estimator-doc-link.fitted {\n",
       "  /* fitted */\n",
       "  border: var(--sklearn-color-fitted-level-1) 1pt solid;\n",
       "  color: var(--sklearn-color-fitted-level-1);\n",
       "}\n",
       "\n",
       "/* On hover */\n",
       "div.sk-estimator:hover .sk-estimator-doc-link:hover,\n",
       ".sk-estimator-doc-link:hover,\n",
       "div.sk-label-container:hover .sk-estimator-doc-link:hover,\n",
       ".sk-estimator-doc-link:hover {\n",
       "  /* unfitted */\n",
       "  background-color: var(--sklearn-color-unfitted-level-3);\n",
       "  color: var(--sklearn-color-background);\n",
       "  text-decoration: none;\n",
       "}\n",
       "\n",
       "div.sk-estimator.fitted:hover .sk-estimator-doc-link.fitted:hover,\n",
       ".sk-estimator-doc-link.fitted:hover,\n",
       "div.sk-label-container:hover .sk-estimator-doc-link.fitted:hover,\n",
       ".sk-estimator-doc-link.fitted:hover {\n",
       "  /* fitted */\n",
       "  background-color: var(--sklearn-color-fitted-level-3);\n",
       "  color: var(--sklearn-color-background);\n",
       "  text-decoration: none;\n",
       "}\n",
       "\n",
       "/* Span, style for the box shown on hovering the info icon */\n",
       ".sk-estimator-doc-link span {\n",
       "  display: none;\n",
       "  z-index: 9999;\n",
       "  position: relative;\n",
       "  font-weight: normal;\n",
       "  right: .2ex;\n",
       "  padding: .5ex;\n",
       "  margin: .5ex;\n",
       "  width: min-content;\n",
       "  min-width: 20ex;\n",
       "  max-width: 50ex;\n",
       "  color: var(--sklearn-color-text);\n",
       "  box-shadow: 2pt 2pt 4pt #999;\n",
       "  /* unfitted */\n",
       "  background: var(--sklearn-color-unfitted-level-0);\n",
       "  border: .5pt solid var(--sklearn-color-unfitted-level-3);\n",
       "}\n",
       "\n",
       ".sk-estimator-doc-link.fitted span {\n",
       "  /* fitted */\n",
       "  background: var(--sklearn-color-fitted-level-0);\n",
       "  border: var(--sklearn-color-fitted-level-3);\n",
       "}\n",
       "\n",
       ".sk-estimator-doc-link:hover span {\n",
       "  display: block;\n",
       "}\n",
       "\n",
       "/* \"?\"-specific style due to the `<a>` HTML tag */\n",
       "\n",
<<<<<<< HEAD
       "#sk-container-id-7 a.estimator_doc_link {\n",
=======
       "#sk-container-id-1 a.estimator_doc_link {\n",
>>>>>>> f197492b
       "  float: right;\n",
       "  font-size: 1rem;\n",
       "  line-height: 1em;\n",
       "  font-family: monospace;\n",
       "  background-color: var(--sklearn-color-background);\n",
       "  border-radius: 1rem;\n",
       "  height: 1rem;\n",
       "  width: 1rem;\n",
       "  text-decoration: none;\n",
       "  /* unfitted */\n",
       "  color: var(--sklearn-color-unfitted-level-1);\n",
       "  border: var(--sklearn-color-unfitted-level-1) 1pt solid;\n",
       "}\n",
       "\n",
<<<<<<< HEAD
       "#sk-container-id-7 a.estimator_doc_link.fitted {\n",
=======
       "#sk-container-id-1 a.estimator_doc_link.fitted {\n",
>>>>>>> f197492b
       "  /* fitted */\n",
       "  border: var(--sklearn-color-fitted-level-1) 1pt solid;\n",
       "  color: var(--sklearn-color-fitted-level-1);\n",
       "}\n",
       "\n",
       "/* On hover */\n",
<<<<<<< HEAD
       "#sk-container-id-7 a.estimator_doc_link:hover {\n",
=======
       "#sk-container-id-1 a.estimator_doc_link:hover {\n",
>>>>>>> f197492b
       "  /* unfitted */\n",
       "  background-color: var(--sklearn-color-unfitted-level-3);\n",
       "  color: var(--sklearn-color-background);\n",
       "  text-decoration: none;\n",
       "}\n",
       "\n",
<<<<<<< HEAD
       "#sk-container-id-7 a.estimator_doc_link.fitted:hover {\n",
       "  /* fitted */\n",
       "  background-color: var(--sklearn-color-fitted-level-3);\n",
       "}\n",
       "</style><div id=\"sk-container-id-7\" class=\"sk-top-container\"><div class=\"sk-text-repr-fallback\"><pre>RandomizedSearchCV(cv=SpatioTemporalSplit(date_col=&#x27;ObsDate&#x27;, n_splits=10, random_state=42,\n",
=======
       "#sk-container-id-1 a.estimator_doc_link.fitted:hover {\n",
       "  /* fitted */\n",
       "  background-color: var(--sklearn-color-fitted-level-3);\n",
       "}\n",
       "</style><div id=\"sk-container-id-1\" class=\"sk-top-container\"><div class=\"sk-text-repr-fallback\"><pre>RandomizedSearchCV(cv=SpatioTemporalSplit(date_col=&#x27;ObsDate&#x27;, n_splits=10, random_state=42,\n",
>>>>>>> f197492b
       "          spatial_frac=0.75, station_col=&#x27;station_code&#x27;,\n",
       "          temporal_frac=0.75),\n",
       "                   estimator=Pipeline(steps=[(&#x27;snowindexer&#x27;,\n",
       "                                              SnowIndexComputeTransformer(rain_col_name=&#x27;precipitations_pca_1&#x27;,\n",
       "                                                                          temp_col_name=&#x27;tempartures_pca_1&#x27;)),\n",
       "                                             (&#x27;preprocessor&#x27;,\n",
       "                                              ColumnTransformer(transformers=[(&#x27;sele...\n",
       "56610000       23.377976   23.457733   5.101114   239.909086\n",
       "56659998       54.755126   55.453785  15.689386   497.734400\n",
       "56850000      516.520907  393.334227  78.868197  4139.149729\n",
       "56920000      641.241255  475.821862  78.868197  4706.547286\n",
       "56960005       17.047871   17.425587   0.427629   183.796629\n",
       "56976000       38.228149   38.697128   7.174386   478.103714\n",
       "56978000       40.141581   36.289862   7.772443   327.381457\n",
       "56994500      779.861212  676.747417  78.868197  5603.885929, alpha=0.1),\n",
<<<<<<< HEAD
       "                   verbose=3)</pre><b>In a Jupyter environment, please rerun this cell to show the HTML representation or trust the notebook. <br />On GitHub, the HTML representation is unable to render, please try loading this page with nbviewer.org.</b></div><div class=\"sk-container\" hidden><div class=\"sk-item sk-dashed-wrapped\"><div class=\"sk-label-container\"><div class=\"sk-label fitted sk-toggleable\"><input class=\"sk-toggleable__control sk-hidden--visually\" id=\"sk-estimator-id-37\" type=\"checkbox\" ><label for=\"sk-estimator-id-37\" class=\"sk-toggleable__label fitted sk-toggleable__label-arrow fitted\">&nbsp;&nbsp;RandomizedSearchCV<a class=\"sk-estimator-doc-link fitted\" rel=\"noreferrer\" target=\"_blank\" href=\"https://scikit-learn.org/1.5/modules/generated/sklearn.model_selection.RandomizedSearchCV.html\">?<span>Documentation for RandomizedSearchCV</span></a><span class=\"sk-estimator-doc-link fitted\">i<span>Fitted</span></span></label><div class=\"sk-toggleable__content fitted\"><pre>RandomizedSearchCV(cv=SpatioTemporalSplit(date_col=&#x27;ObsDate&#x27;, n_splits=10, random_state=42,\n",
=======
       "                   verbose=3)</pre><b>In a Jupyter environment, please rerun this cell to show the HTML representation or trust the notebook. <br />On GitHub, the HTML representation is unable to render, please try loading this page with nbviewer.org.</b></div><div class=\"sk-container\" hidden><div class=\"sk-item sk-dashed-wrapped\"><div class=\"sk-label-container\"><div class=\"sk-label fitted sk-toggleable\"><input class=\"sk-toggleable__control sk-hidden--visually\" id=\"sk-estimator-id-1\" type=\"checkbox\" ><label for=\"sk-estimator-id-1\" class=\"sk-toggleable__label fitted sk-toggleable__label-arrow fitted\">&nbsp;&nbsp;RandomizedSearchCV<a class=\"sk-estimator-doc-link fitted\" rel=\"noreferrer\" target=\"_blank\" href=\"https://scikit-learn.org/1.5/modules/generated/sklearn.model_selection.RandomizedSearchCV.html\">?<span>Documentation for RandomizedSearchCV</span></a><span class=\"sk-estimator-doc-link fitted\">i<span>Fitted</span></span></label><div class=\"sk-toggleable__content fitted\"><pre>RandomizedSearchCV(cv=SpatioTemporalSplit(date_col=&#x27;ObsDate&#x27;, n_splits=10, random_state=42,\n",
>>>>>>> f197492b
       "          spatial_frac=0.75, station_col=&#x27;station_code&#x27;,\n",
       "          temporal_frac=0.75),\n",
       "                   estimator=Pipeline(steps=[(&#x27;snowindexer&#x27;,\n",
       "                                              SnowIndexComputeTransformer(rain_col_name=&#x27;precipitations_pca_1&#x27;,\n",
       "                                                                          temp_col_name=&#x27;tempartures_pca_1&#x27;)),\n",
       "                                             (&#x27;preprocessor&#x27;,\n",
       "                                              ColumnTransformer(transformers=[(&#x27;sele...\n",
       "56610000       23.377976   23.457733   5.101114   239.909086\n",
       "56659998       54.755126   55.453785  15.689386   497.734400\n",
       "56850000      516.520907  393.334227  78.868197  4139.149729\n",
       "56920000      641.241255  475.821862  78.868197  4706.547286\n",
       "56960005       17.047871   17.425587   0.427629   183.796629\n",
       "56976000       38.228149   38.697128   7.174386   478.103714\n",
       "56978000       40.141581   36.289862   7.772443   327.381457\n",
       "56994500      779.861212  676.747417  78.868197  5603.885929, alpha=0.1),\n",
<<<<<<< HEAD
       "                   verbose=3)</pre></div> </div></div><div class=\"sk-parallel\"><div class=\"sk-parallel-item\"><div class=\"sk-item\"><div class=\"sk-label-container\"><div class=\"sk-label fitted sk-toggleable\"><input class=\"sk-toggleable__control sk-hidden--visually\" id=\"sk-estimator-id-38\" type=\"checkbox\" ><label for=\"sk-estimator-id-38\" class=\"sk-toggleable__label fitted sk-toggleable__label-arrow fitted\">best_estimator_: Pipeline</label><div class=\"sk-toggleable__content fitted\"><pre>Pipeline(steps=[(&#x27;preprocessor&#x27;,\n",
=======
       "                   verbose=3)</pre></div> </div></div><div class=\"sk-parallel\"><div class=\"sk-parallel-item\"><div class=\"sk-item\"><div class=\"sk-label-container\"><div class=\"sk-label fitted sk-toggleable\"><input class=\"sk-toggleable__control sk-hidden--visually\" id=\"sk-estimator-id-2\" type=\"checkbox\" ><label for=\"sk-estimator-id-2\" class=\"sk-toggleable__label fitted sk-toggleable__label-arrow fitted\">best_estimator_: Pipeline</label><div class=\"sk-toggleable__content fitted\"><pre>Pipeline(steps=[(&#x27;snowindexer&#x27;,\n",
       "                 SnowIndexComputeTransformer(altitude_weight=1,\n",
       "                                             precip_weight=0.2,\n",
       "                                             rain_col_name=&#x27;precipitations_pca_1&#x27;,\n",
       "                                             temp_col_name=&#x27;tempartures_pca_1&#x27;,\n",
       "                                             temp_weight=1)),\n",
       "                (&#x27;preprocessor&#x27;,\n",
>>>>>>> f197492b
       "                 ColumnTransformer(transformers=[(&#x27;select&#x27;, &#x27;passthrough&#x27;,\n",
       "                                                  [&#x27;index&#x27;, &#x27;latitude&#x27;,\n",
       "                                                   &#x27;longitude&#x27;, &#x27;catchment&#x27;,\n",
       "                                                   &#x27;altitude&#x27;,\n",
       "                                                   &#x27;water_flow_lag_1w&#x27;,\n",
       "                                                   &#x27;water_flow_lag_2w&#x27;,\n",
<<<<<<< HEAD
       "                                                   &#x27;north_hemisphere&#x27;,\n",
=======
       "                                                   &#x27;...\n",
       "                                                   &#x27;is_apr&#x27;, &#x27;is_may&#x27;, &#x27;is_jun&#x27;,\n",
       "                                                   &#x27;is_jul&#x27;, &#x27;is_aug&#x27;, &#x27;is_sep&#x27;,\n",
       "                                                   &#x27;is_oct&#x27;, &#x27;is_nov&#x27;, &#x27;is_dec&#x27;,\n",
>>>>>>> f197492b
       "                                                   &#x27;soil_composition_pca_1&#x27;,\n",
       "                                                   &#x27;soil_composition_pca_2&#x27;,\n",
       "                                                   &#x27;soil_composition_pca_3&#x27;,\n",
       "                                                   &#x27;soil_composition_pca_4&#x27;,\n",
       "                                                   &#x27;soil_composition_pca_5&#x27;,\n",
<<<<<<< HEAD
       "                                                   &#x27;soil_composition_pca_6...\n",
       "                                                   &#x27;soil_moisture_pca_1&#x27;,\n",
       "                                                   &#x27;soil_moisture_pca_2&#x27;,\n",
       "                                                   &#x27;tempartures_pca_1&#x27;,\n",
       "                                                   &#x27;tempartures_lag_1w_pca_1&#x27;,\n",
       "                                                   &#x27;precipitations_pca_1&#x27;,\n",
       "                                                   &#x27;precipitations_pca_2&#x27;,\n",
       "                                                   &#x27;precipitations_lag_1w_pca_1&#x27;,\n",
       "                                                   &#x27;precipitations_lag_1w_pca_2&#x27;,\n",
       "                                                   &#x27;month_sin&#x27;, &#x27;month_cos&#x27;, ...])])),\n",
       "                (&#x27;model&#x27;,\n",
       "                 RandomForestQuantileRegressor(max_depth=30, max_features=None,\n",
       "                                               min_samples_leaf=9,\n",
       "                                               min_samples_split=20,\n",
       "                                               n_estimators=60))])</pre></div> </div></div><div class=\"sk-serial\"><div class=\"sk-item\"><div class=\"sk-serial\"><div class=\"sk-item sk-dashed-wrapped\"><div class=\"sk-label-container\"><div class=\"sk-label fitted sk-toggleable\"><input class=\"sk-toggleable__control sk-hidden--visually\" id=\"sk-estimator-id-39\" type=\"checkbox\" ><label for=\"sk-estimator-id-39\" class=\"sk-toggleable__label fitted sk-toggleable__label-arrow fitted\">&nbsp;preprocessor: ColumnTransformer<a class=\"sk-estimator-doc-link fitted\" rel=\"noreferrer\" target=\"_blank\" href=\"https://scikit-learn.org/1.5/modules/generated/sklearn.compose.ColumnTransformer.html\">?<span>Documentation for preprocessor: ColumnTransformer</span></a></label><div class=\"sk-toggleable__content fitted\"><pre>ColumnTransformer(transformers=[(&#x27;select&#x27;, &#x27;passthrough&#x27;,\n",
       "                                 [&#x27;index&#x27;, &#x27;latitude&#x27;, &#x27;longitude&#x27;, &#x27;catchment&#x27;,\n",
       "                                  &#x27;altitude&#x27;, &#x27;water_flow_lag_1w&#x27;,\n",
       "                                  &#x27;water_flow_lag_2w&#x27;, &#x27;north_hemisphere&#x27;,\n",
       "                                  &#x27;soil_composition_pca_1&#x27;,\n",
=======
       "                                                   &#x27;soil_composition_pca_6&#x27;, ...])])),\n",
       "                (&#x27;model&#x27;,\n",
       "                 RandomForestQuantileRegressor(max_depth=25, max_features=None,\n",
       "                                               min_samples_leaf=13,\n",
       "                                               min_samples_split=19,\n",
       "                                               n_estimators=52))])</pre></div> </div></div><div class=\"sk-serial\"><div class=\"sk-item\"><div class=\"sk-serial\"><div class=\"sk-item\"><div class=\"sk-estimator fitted sk-toggleable\"><input class=\"sk-toggleable__control sk-hidden--visually\" id=\"sk-estimator-id-3\" type=\"checkbox\" ><label for=\"sk-estimator-id-3\" class=\"sk-toggleable__label fitted sk-toggleable__label-arrow fitted\">SnowIndexComputeTransformer</label><div class=\"sk-toggleable__content fitted\"><pre>SnowIndexComputeTransformer(altitude_weight=1, precip_weight=0.2,\n",
       "                            rain_col_name=&#x27;precipitations_pca_1&#x27;,\n",
       "                            temp_col_name=&#x27;tempartures_pca_1&#x27;, temp_weight=1)</pre></div> </div></div><div class=\"sk-item sk-dashed-wrapped\"><div class=\"sk-label-container\"><div class=\"sk-label fitted sk-toggleable\"><input class=\"sk-toggleable__control sk-hidden--visually\" id=\"sk-estimator-id-4\" type=\"checkbox\" ><label for=\"sk-estimator-id-4\" class=\"sk-toggleable__label fitted sk-toggleable__label-arrow fitted\">&nbsp;preprocessor: ColumnTransformer<a class=\"sk-estimator-doc-link fitted\" rel=\"noreferrer\" target=\"_blank\" href=\"https://scikit-learn.org/1.5/modules/generated/sklearn.compose.ColumnTransformer.html\">?<span>Documentation for preprocessor: ColumnTransformer</span></a></label><div class=\"sk-toggleable__content fitted\"><pre>ColumnTransformer(transformers=[(&#x27;select&#x27;, &#x27;passthrough&#x27;,\n",
       "                                 [&#x27;index&#x27;, &#x27;latitude&#x27;, &#x27;longitude&#x27;, &#x27;catchment&#x27;,\n",
       "                                  &#x27;altitude&#x27;, &#x27;water_flow_lag_1w&#x27;,\n",
       "                                  &#x27;water_flow_lag_2w&#x27;, &#x27;north_hemisphere&#x27;,\n",
       "                                  &#x27;is_winter&#x27;, &#x27;is_spring&#x27;, &#x27;is_summer&#x27;,\n",
       "                                  &#x27;is_autumn&#x27;, &#x27;is_jan&#x27;, &#x27;is_feb&#x27;, &#x27;is_mar&#x27;,\n",
       "                                  &#x27;is_apr&#x27;, &#x27;is_may&#x27;, &#x27;is_jun&#x27;, &#x27;is_jul&#x27;,\n",
       "                                  &#x27;is_aug&#x27;, &#x27;is_sep&#x27;, &#x27;is_oct&#x27;, &#x27;is_nov&#x27;,\n",
       "                                  &#x27;is_dec&#x27;, &#x27;soil_composition_pca_1&#x27;,\n",
>>>>>>> f197492b
       "                                  &#x27;soil_composition_pca_2&#x27;,\n",
       "                                  &#x27;soil_composition_pca_3&#x27;,\n",
       "                                  &#x27;soil_composition_pca_4&#x27;,\n",
       "                                  &#x27;soil_composition_pca_5&#x27;,\n",
<<<<<<< HEAD
       "                                  &#x27;soil_composition_pca_6&#x27;,\n",
       "                                  &#x27;soil_composition_pca_7&#x27;,\n",
       "                                  &#x27;soil_composition_pca_8&#x27;,\n",
       "                                  &#x27;soil_composition_pca_9&#x27;,\n",
       "                                  &#x27;soil_composition_pca_10&#x27;,\n",
       "                                  &#x27;evaporation_pca_1&#x27;,\n",
       "                                  &#x27;evaporation_lag_1w_pca_1&#x27;,\n",
       "                                  &#x27;soil_moisture_pca_1&#x27;, &#x27;soil_moisture_pca_2&#x27;,\n",
       "                                  &#x27;tempartures_pca_1&#x27;,\n",
       "                                  &#x27;tempartures_lag_1w_pca_1&#x27;,\n",
       "                                  &#x27;precipitations_pca_1&#x27;,\n",
       "                                  &#x27;precipitations_pca_2&#x27;,\n",
       "                                  &#x27;precipitations_lag_1w_pca_1&#x27;,\n",
       "                                  &#x27;precipitations_lag_1w_pca_2&#x27;, &#x27;month_sin&#x27;,\n",
       "                                  &#x27;month_cos&#x27;, ...])])</pre></div> </div></div><div class=\"sk-parallel\"><div class=\"sk-parallel-item\"><div class=\"sk-item\"><div class=\"sk-label-container\"><div class=\"sk-label fitted sk-toggleable\"><input class=\"sk-toggleable__control sk-hidden--visually\" id=\"sk-estimator-id-40\" type=\"checkbox\" ><label for=\"sk-estimator-id-40\" class=\"sk-toggleable__label fitted sk-toggleable__label-arrow fitted\">select</label><div class=\"sk-toggleable__content fitted\"><pre>[&#x27;index&#x27;, &#x27;latitude&#x27;, &#x27;longitude&#x27;, &#x27;catchment&#x27;, &#x27;altitude&#x27;, &#x27;water_flow_lag_1w&#x27;, &#x27;water_flow_lag_2w&#x27;, &#x27;north_hemisphere&#x27;, &#x27;soil_composition_pca_1&#x27;, &#x27;soil_composition_pca_2&#x27;, &#x27;soil_composition_pca_3&#x27;, &#x27;soil_composition_pca_4&#x27;, &#x27;soil_composition_pca_5&#x27;, &#x27;soil_composition_pca_6&#x27;, &#x27;soil_composition_pca_7&#x27;, &#x27;soil_composition_pca_8&#x27;, &#x27;soil_composition_pca_9&#x27;, &#x27;soil_composition_pca_10&#x27;, &#x27;evaporation_pca_1&#x27;, &#x27;evaporation_lag_1w_pca_1&#x27;, &#x27;soil_moisture_pca_1&#x27;, &#x27;soil_moisture_pca_2&#x27;, &#x27;tempartures_pca_1&#x27;, &#x27;tempartures_lag_1w_pca_1&#x27;, &#x27;precipitations_pca_1&#x27;, &#x27;precipitations_pca_2&#x27;, &#x27;precipitations_lag_1w_pca_1&#x27;, &#x27;precipitations_lag_1w_pca_2&#x27;, &#x27;month_sin&#x27;, &#x27;month_cos&#x27;, &#x27;season_sin&#x27;, &#x27;season_cos&#x27;]</pre></div> </div></div><div class=\"sk-serial\"><div class=\"sk-item\"><div class=\"sk-estimator fitted sk-toggleable\"><input class=\"sk-toggleable__control sk-hidden--visually\" id=\"sk-estimator-id-41\" type=\"checkbox\" ><label for=\"sk-estimator-id-41\" class=\"sk-toggleable__label fitted sk-toggleable__label-arrow fitted\">passthrough</label><div class=\"sk-toggleable__content fitted\"><pre>passthrough</pre></div> </div></div></div></div></div></div></div><div class=\"sk-item\"><div class=\"sk-estimator fitted sk-toggleable\"><input class=\"sk-toggleable__control sk-hidden--visually\" id=\"sk-estimator-id-42\" type=\"checkbox\" ><label for=\"sk-estimator-id-42\" class=\"sk-toggleable__label fitted sk-toggleable__label-arrow fitted\">RandomForestQuantileRegressor</label><div class=\"sk-toggleable__content fitted\"><pre>RandomForestQuantileRegressor(max_depth=30, max_features=None,\n",
       "                              min_samples_leaf=9, min_samples_split=20,\n",
       "                              n_estimators=60)</pre></div> </div></div></div></div></div></div></div></div></div></div></div>"
=======
       "                                  &#x27;soil_composition_pca_6&#x27;, ...])])</pre></div> </div></div><div class=\"sk-parallel\"><div class=\"sk-parallel-item\"><div class=\"sk-item\"><div class=\"sk-label-container\"><div class=\"sk-label fitted sk-toggleable\"><input class=\"sk-toggleable__control sk-hidden--visually\" id=\"sk-estimator-id-5\" type=\"checkbox\" ><label for=\"sk-estimator-id-5\" class=\"sk-toggleable__label fitted sk-toggleable__label-arrow fitted\">select</label><div class=\"sk-toggleable__content fitted\"><pre>[&#x27;index&#x27;, &#x27;latitude&#x27;, &#x27;longitude&#x27;, &#x27;catchment&#x27;, &#x27;altitude&#x27;, &#x27;water_flow_lag_1w&#x27;, &#x27;water_flow_lag_2w&#x27;, &#x27;north_hemisphere&#x27;, &#x27;is_winter&#x27;, &#x27;is_spring&#x27;, &#x27;is_summer&#x27;, &#x27;is_autumn&#x27;, &#x27;is_jan&#x27;, &#x27;is_feb&#x27;, &#x27;is_mar&#x27;, &#x27;is_apr&#x27;, &#x27;is_may&#x27;, &#x27;is_jun&#x27;, &#x27;is_jul&#x27;, &#x27;is_aug&#x27;, &#x27;is_sep&#x27;, &#x27;is_oct&#x27;, &#x27;is_nov&#x27;, &#x27;is_dec&#x27;, &#x27;soil_composition_pca_1&#x27;, &#x27;soil_composition_pca_2&#x27;, &#x27;soil_composition_pca_3&#x27;, &#x27;soil_composition_pca_4&#x27;, &#x27;soil_composition_pca_5&#x27;, &#x27;soil_composition_pca_6&#x27;, &#x27;soil_composition_pca_7&#x27;, &#x27;soil_composition_pca_8&#x27;, &#x27;soil_composition_pca_9&#x27;, &#x27;soil_composition_pca_10&#x27;, &#x27;evaporation_pca_1&#x27;, &#x27;evaporation_lag_1w_pca_1&#x27;, &#x27;soil_moisture_pca_1&#x27;, &#x27;soil_moisture_pca_2&#x27;, &#x27;tempartures_pca_1&#x27;, &#x27;tempartures_lag_1w_pca_1&#x27;, &#x27;precipitations_pca_1&#x27;, &#x27;precipitations_pca_2&#x27;, &#x27;precipitations_lag_1w_pca_1&#x27;, &#x27;precipitations_lag_1w_pca_2&#x27;]</pre></div> </div></div><div class=\"sk-serial\"><div class=\"sk-item\"><div class=\"sk-estimator fitted sk-toggleable\"><input class=\"sk-toggleable__control sk-hidden--visually\" id=\"sk-estimator-id-6\" type=\"checkbox\" ><label for=\"sk-estimator-id-6\" class=\"sk-toggleable__label fitted sk-toggleable__label-arrow fitted\">passthrough</label><div class=\"sk-toggleable__content fitted\"><pre>passthrough</pre></div> </div></div></div></div></div></div></div><div class=\"sk-item\"><div class=\"sk-estimator fitted sk-toggleable\"><input class=\"sk-toggleable__control sk-hidden--visually\" id=\"sk-estimator-id-7\" type=\"checkbox\" ><label for=\"sk-estimator-id-7\" class=\"sk-toggleable__label fitted sk-toggleable__label-arrow fitted\">RandomForestQuantileRegressor</label><div class=\"sk-toggleable__content fitted\"><pre>RandomForestQuantileRegressor(max_depth=25, max_features=None,\n",
       "                              min_samples_leaf=13, min_samples_split=19,\n",
       "                              n_estimators=52)</pre></div> </div></div></div></div></div></div></div></div></div></div></div>"
>>>>>>> f197492b
      ],
      "text/plain": [
       "RandomizedSearchCV(cv=SpatioTemporalSplit(date_col='ObsDate', n_splits=10, random_state=42,\n",
       "          spatial_frac=0.75, station_col='station_code',\n",
       "          temporal_frac=0.75),\n",
       "                   estimator=Pipeline(steps=[('snowindexer',\n",
       "                                              SnowIndexComputeTransformer(rain_col_name='precipitations_pca_1',\n",
       "                                                                          temp_col_name='tempartures_pca_1')),\n",
       "                                             ('preprocessor',\n",
       "                                              ColumnTransformer(transformers=[('sele...\n",
       "56610000       23.377976   23.457733   5.101114   239.909086\n",
       "56659998       54.755126   55.453785  15.689386   497.734400\n",
       "56850000      516.520907  393.334227  78.868197  4139.149729\n",
       "56920000      641.241255  475.821862  78.868197  4706.547286\n",
       "56960005       17.047871   17.425587   0.427629   183.796629\n",
       "56976000       38.228149   38.697128   7.174386   478.103714\n",
       "56978000       40.141581   36.289862   7.772443   327.381457\n",
       "56994500      779.861212  676.747417  78.868197  5603.885929, alpha=0.1),\n",
       "                   verbose=3)"
      ]
     },
<<<<<<< HEAD
     "execution_count": 41,
=======
     "execution_count": 9,
>>>>>>> f197492b
     "metadata": {},
     "output_type": "execute_result"
    }
   ],
   "source": [
    "param_distributions = {\n",
    "    'model__n_estimators': [2, 10, 20, 45, 60, 85, 100],\n",
    "    'model__max_depth': [2, 7, 13, 20, 30, 50],\n",
    "    'model__min_samples_leaf': [1, 4, 9, 15, 20, 30],\n",
    "    'model__min_samples_split': [2, 5, 10, 20],\n",
    "    'model__max_features': ['sqrt', 'log2', 0.3, 0.7, None],\n",
    "    'model__bootstrap': [True, False],\n",
    "    'snowindexer__altitude_weight': [0.9, 1, 1.1, 1.2],\n",
    "    'snowindexer__temp_weight': [0.9, 1, 1.1, 1.2],\n",
    "    'snowindexer__precip_weight': [0.1, 0.15, 0.2, 0.25],\n",
    "}\n",
    "\n",
    "# param_distributions = {\n",
    "#     'model__n_estimators': [52, 55, 57, 59, 61],\n",
    "#     'model__max_depth': [21, 22, 23, 24, 25],\n",
    "#     'model__min_samples_leaf': [11, 12, 13, 14, 16],\n",
    "#     'model__min_samples_split': [18, 19, 20, 21, 22],\n",
    "#     'model__max_features': [None],\n",
    "#     'model__bootstrap': [True],\n",
    "#     'snowindexer__altitude_weight': [0.2, 0.4, 0.6, 0.8, 1],\n",
    "#     'snowindexer__temp_weight': [0.2, 0.4, 0.6, 0.8, 1],\n",
    "#     'snowindexer__precip_weight': [0.2, 0.4, 0.6, 0.8, 1],\n",
    "# }\n",
    "\n",
    "# param_distributions = {\n",
    "#     'model__n_estimators': [2, 10, 20, 45, 60, 85, 100],\n",
    "#     'model__max_depth': [2, 7, 13, 20, 30, 50],\n",
    "#     'model__min_samples_leaf': [1, 4, 9, 15, 20, 30],\n",
    "#     'model__min_samples_split': [2, 5, 10, 20],\n",
    "#     'model__max_features': ['sqrt', 'log2', 0.3, 0.7, None],\n",
    "#     'model__bootstrap': [True, False]\n",
    "# }\n",
    "\n",
    "# 9. Set up RandomizedSearchCV.\n",
    "random_search = RandomizedSearchCV(\n",
    "    estimator=pipeline,\n",
    "    param_distributions=param_distributions,\n",
<<<<<<< HEAD
    "    n_iter=150,            # Number of parameter settings sampled\n",
=======
    "    n_iter=60,            # Number of parameter settings sampled\n",
>>>>>>> f197492b
    "    scoring=scorer,       # Use our custom scorer\n",
    "    cv=cv,                # Our custom spatio-temporal splitter\n",
    "    random_state=42,\n",
    "    n_jobs=-1,             # Use all available cores\n",
    "    verbose=3\n",
    ")\n",
    "\n",
    "random_search.fit(cv_data, y_train)"
   ]
  },
  {
   "cell_type": "markdown",
   "metadata": {},
   "source": [
<<<<<<< HEAD
    "### params for qrf pca_and_sin_season_encode"
=======
    "### params for config : \n",
    "\n",
    "```python\n",
    "pipeline = Pipeline(steps=[\n",
    "    ('snowindexer', SnowIndexComputeTransformer(temp_col_name=\"tempartures_pca_1\", rain_col_name=\"precipitations_pca_1\",)),\n",
    "    ('preprocessor', preprocessor),\n",
    "    ('model', qrf_week1)\n",
    "])\n",
    "\n",
    "DATASET_TRANSFORMS = [\n",
    "    \"rm_gnv_st\",\n",
    "    \"pca\",\n",
    "    # \"snow_index\",\n",
    "    \"oh_enc_date\",\n",
    "    \"scl_wtr_flows\",\n",
    "    \"scl_catch\"\n",
    "]\n",
    "```\n"
>>>>>>> f197492b
   ]
  },
  {
   "cell_type": "code",
<<<<<<< HEAD
   "execution_count": 42,
=======
   "execution_count": 10,
   "metadata": {},
   "outputs": [
    {
     "name": "stdout",
     "output_type": "stream",
     "text": [
      "Best Parameters: {'snowindexer__temp_weight': 1, 'snowindexer__precip_weight': 0.2, 'snowindexer__altitude_weight': 1, 'model__n_estimators': 52, 'model__min_samples_split': 19, 'model__min_samples_leaf': 13, 'model__max_features': None, 'model__max_depth': 25, 'model__bootstrap': True}\n",
      "Best Score: -2.0340065806334726\n"
     ]
    }
   ],
   "source": [
    "print(\"Best Parameters:\", random_search.best_params_)\n",
    "print(\"Best Score:\", random_search.best_score_)"
   ]
  },
  {
   "cell_type": "markdown",
   "metadata": {},
   "source": [
    "### params for config : \n",
    "```python\n",
    "DATASET_TRANSFORMS = [\n",
    "    \"rm_gnv_st\",\n",
    "    \"pca\",\n",
    "    \"snow_index\",\n",
    "    \"oh_enc_date\",\n",
    "    \"scl_wtr_flows\",\n",
    "    \"scl_catch\"\n",
    "]\n",
    "```\n"
   ]
  },
  {
   "cell_type": "code",
   "execution_count": null,
>>>>>>> f197492b
   "metadata": {},
   "outputs": [
    {
     "name": "stdout",
     "output_type": "stream",
     "text": [
<<<<<<< HEAD
      "Best Parameters: {'model__n_estimators': 60, 'model__min_samples_split': 20, 'model__min_samples_leaf': 9, 'model__max_features': None, 'model__max_depth': 30}\n",
      "Best Score: -1.902549984696806\n"
=======
      "Best Parameters: {'model__n_estimators': 55, 'model__min_samples_split': 20, 'model__min_samples_leaf': 11, 'model__max_features': None, 'model__max_depth': 23, 'model__bootstrap': True}\n",
      "Best Score: -1.9197539988339372\n"
>>>>>>> f197492b
     ]
    }
   ],
   "source": [
    "print(\"Best Parameters:\", random_search.best_params_)\n",
    "print(\"Best Score:\", random_search.best_score_)"
   ]
  },
  {
   "cell_type": "markdown",
<<<<<<< HEAD
   "metadata": {},
=======
   "metadata": {},
   "source": [
    "### params for config : \n",
    "```python\n",
    "DATASET_TRANSFORMS = [\n",
    "    \"rm_gnv_st\",\n",
    "    \"pca\",\n",
    "    \"snow_index\",\n",
    "    \"oh_enc_date\",\n",
    "    \"scl_wtr_flows\",\n",
    "    \"scl_catch\"\n",
    "]\n",
    "```\n"
   ]
  },
  {
   "cell_type": "code",
   "execution_count": null,
   "metadata": {},
   "outputs": [
    {
     "name": "stdout",
     "output_type": "stream",
     "text": [
      "Best Parameters: {'model__n_estimators': 60, 'model__min_samples_split': 20, 'model__min_samples_leaf': 9, 'model__max_features': None, 'model__max_depth': 13, 'model__bootstrap': True}\n",
      "Best Score: -1.9379500224596236\n"
     ]
    }
   ],
   "source": [
    "print(\"Best Parameters:\", random_search.best_params_)\n",
    "print(\"Best Score:\", random_search.best_score_)"
   ]
  },
  {
   "cell_type": "markdown",
   "metadata": {},
   "source": [
    "### params for config : \n",
    "```python\n",
    "DATASET_TRANSFORMS = [\n",
    "    \"rm_gnv_st\",\n",
    "    \"pca\",\n",
    "    # \"snow_index\",\n",
    "    \"oh_enc_date\",\n",
    "    \"scl_wtr_flows\",\n",
    "    \"scl_catch\"\n",
    "]\n",
    "```\n"
   ]
  },
  {
   "cell_type": "code",
   "execution_count": null,
   "metadata": {},
   "outputs": [
    {
     "name": "stdout",
     "output_type": "stream",
     "text": [
      "Best Parameters: {'model__n_estimators': 59, 'model__min_samples_split': 18, 'model__min_samples_leaf': 14, 'model__max_features': None, 'model__max_depth': 25, 'model__bootstrap': True}\n",
      "Best Score: -1.923900362267943\n"
     ]
    }
   ],
   "source": [
    "print(\"Best Parameters:\", random_search.best_params_)\n",
    "print(\"Best Score:\", random_search.best_score_)"
   ]
  },
  {
   "cell_type": "markdown",
   "metadata": {},
   "source": [
    "### params for config : \n",
    "```python\n",
    "DATASET_TRANSFORMS = [\n",
    "    \"rm_gnv_st\",\n",
    "    \"pca\",\n",
    "    # \"snow_index\",\n",
    "    \"oh_enc_date\",\n",
    "    \"scl_wtr_flows\",\n",
    "    \"scl_catch\"\n",
    "]\n",
    "```\n"
   ]
  },
  {
   "cell_type": "code",
   "execution_count": null,
   "metadata": {},
   "outputs": [
    {
     "name": "stdout",
     "output_type": "stream",
     "text": [
      "Best Parameters: {'model__n_estimators': 60, 'model__min_samples_split': 20, 'model__min_samples_leaf': 9, 'model__max_features': None, 'model__max_depth': 13, 'model__bootstrap': True}\n",
      "Best Score: -1.9528121007193104\n"
     ]
    }
   ],
   "source": [
    "print(\"Best Parameters:\", random_search.best_params_)\n",
    "print(\"Best Score:\", random_search.best_score_)"
   ]
  },
  {
   "cell_type": "markdown",
   "metadata": {},
   "source": [
    "### params for config : \n",
    "```python\n",
    "DATASET_TRANSFORMS = [\n",
    "    \"rm_gnv_st\",\n",
    "    \"pca\",\n",
    "    # \"snow_index\",\n",
    "    \"oh_enc_date\",\n",
    "    \"scl_wtr_flows\",\n",
    "    # \"rm_st_id\"\n",
    "]\n",
    "```\n"
   ]
  },
  {
   "cell_type": "code",
   "execution_count": null,
   "metadata": {},
   "outputs": [
    {
     "name": "stdout",
     "output_type": "stream",
     "text": [
      "Best Parameters: {'model__n_estimators': 57, 'model__min_samples_split': 20, 'model__min_samples_leaf': 14, 'model__max_features': None, 'model__max_depth': 22, 'model__bootstrap': True}\n",
      "Best Score: -2.067613593686774\n"
     ]
    }
   ],
>>>>>>> f197492b
   "source": [
    "### params for qrf full_pca"
   ]
  },
  {
   "cell_type": "markdown",
   "metadata": {},
   "source": [
    "### params for config : \n",
    "```python\n",
    "DATASET_TRANSFORMS = [\n",
    "    \"rm_gnv_st\",\n",
    "    \"pca\",\n",
    "    # \"snow_index\",\n",
    "    \"oh_enc_date\",\n",
    "    \"scl_wtr_flows\",\n",
    "    # \"rm_st_id\"\n",
    "]\n",
    "```\n"
   ]
  },
  {
   "cell_type": "code",
   "execution_count": null,
   "metadata": {},
   "outputs": [
    {
     "name": "stdout",
     "output_type": "stream",
     "text": [
<<<<<<< HEAD
      "Best Parameters: {'model__n_estimators': 45, 'model__min_samples_split': 2, 'model__min_samples_leaf': 9, 'model__max_features': None, 'model__max_depth': 30}\n",
      "Best Score: -1.9228519799475303\n"
=======
      "Best Parameters: {'model__n_estimators': 55, 'model__min_samples_split': 22, 'model__min_samples_leaf': 16, 'model__max_features': None, 'model__max_depth': 25, 'model__bootstrap': True}\n",
      "Best Score: -1.9144132951754593\n"
>>>>>>> f197492b
     ]
    }
   ],
   "source": [
    "# print(\"Best Parameters:\", random_search.best_params_)\n",
    "# print(\"Best Score:\", random_search.best_score_)"
   ]
  },
  {
   "cell_type": "markdown",
   "metadata": {},
   "source": [
    "### params for config : \n",
    "```python\n",
    "DATASET_TRANSFORMS = [\n",
    "    \"rm_gnv_st\",\n",
    "    \"pca\",\n",
    "    # \"snow_index\",\n",
    "    \"oh_enc_date\",\n",
    "    \"scl_wtr_flows\",\n",
    "    # \"rm_st_id\"\n",
    "]\n",
    "```\n"
   ]
  },
  {
   "cell_type": "code",
   "execution_count": null,
   "metadata": {},
   "outputs": [
    {
     "name": "stdout",
     "output_type": "stream",
     "text": [
      "Best Parameters: {'model__n_estimators': 56, 'model__min_samples_split': 19, 'model__min_samples_leaf': 13, 'model__max_features': None, 'model__max_depth': 23, 'model__bootstrap': True}\n",
      "Best Score: -1.9230515071418086\n"
     ]
    }
   ],
   "source": [
    "# print(\"Best Parameters:\", random_search.best_params_)\n",
    "# print(\"Best Score:\", random_search.best_score_)"
   ]
  },
  {
   "cell_type": "markdown",
   "metadata": {},
   "source": [
    "### params for config : \n",
    "```python\n",
    "DATASET_TRANSFORMS = [\n",
    "    \"rm_gnv_st\",\n",
    "    \"pca\",\n",
    "    # \"snow_index\",\n",
    "    \"oh_enc_date\",\n",
    "    \"scl_wtr_flows\",\n",
    "    # \"rm_st_id\"\n",
    "]\n",
    "```\n"
   ]
  },
  {
   "cell_type": "code",
   "execution_count": null,
   "metadata": {},
   "outputs": [
    {
     "name": "stdout",
     "output_type": "stream",
     "text": [
      "Best Parameters: {'model__n_estimators': 57, 'model__min_samples_split': 20, 'model__min_samples_leaf': 11, 'model__max_features': None, 'model__max_depth': 17, 'model__bootstrap': True}\n",
      "Best Score: -1.9198867119123673\n"
     ]
    }
   ],
   "source": [
    "# print(\"Best Parameters:\", random_search.best_params_)\n",
    "# print(\"Best Score:\", random_search.best_score_)"
   ]
  },
  {
   "cell_type": "markdown",
   "metadata": {},
   "source": [
    "### params for config : \n",
    "```python\n",
    "DATASET_TRANSFORMS = [\n",
    "    \"rm_gnv_st\",\n",
    "    \"pca\",\n",
    "    # \"snow_index\",\n",
    "    \"oh_enc_date\",\n",
    "    \"scl_wtr_flows\",\n",
    "    # \"rm_st_id\"\n",
    "]\n",
    "```\n"
   ]
  },
  {
   "cell_type": "code",
   "execution_count": null,
   "metadata": {},
   "outputs": [
    {
     "name": "stdout",
     "output_type": "stream",
     "text": [
      "Best Parameters: {'model__n_estimators': 60, 'model__min_samples_split': 20, 'model__min_samples_leaf': 9, 'model__max_features': None, 'model__max_depth': 13, 'model__bootstrap': True}\n",
      "Best Score: -2.1232930047642933\n"
     ]
    }
   ],
   "source": [
    "# print(\"Best Parameters:\", random_search.best_params_)\n",
    "# print(\"Best Score:\", random_search.best_score_)"
   ]
  },
  {
   "cell_type": "markdown",
   "metadata": {},
   "source": [
    "### params for config : \n",
    "```python\n",
    "DATASET_TRANSFORMS = [\n",
    "    \"rm_gnv_st\",\n",
    "    \"pca\",\n",
    "    # \"snow_index\",\n",
    "    \"oh_enc_date\",\n",
    "    \"scl_wtr_flows\",\n",
    "    # \"rm_st_id\"\n",
    "]\n",
    "```\n"
   ]
  },
  {
   "cell_type": "code",
   "execution_count": null,
   "metadata": {},
   "outputs": [
    {
     "name": "stdout",
     "output_type": "stream",
     "text": [
      "Best Parameters: {'model__n_estimators': 60, 'model__min_samples_split': 20, 'model__min_samples_leaf': 9, 'model__max_features': None, 'model__max_depth': 13, 'model__bootstrap': True}\n",
      "Best Score: -2.1232930047642933\n"
     ]
    }
   ],
   "source": [
    "# print(\"Best Parameters:\", random_search.best_params_)\n",
    "# print(\"Best Score:\", random_search.best_score_)"
   ]
  },
  {
   "cell_type": "markdown",
   "metadata": {},
   "source": [
    "### params for config : \n",
    "```python\n",
    "DATASET_TRANSFORMS = [\n",
    "    \"remove_geneve_station\",\n",
    "    \"full_pca\",\n",
    "    # \"snow_index\",\n",
    "    \"one_hot_encode_month_season\",\n",
    "    \"scale_train_waterflows\",\n",
    "]\n",
    "```\n"
   ]
  },
  {
   "cell_type": "code",
   "execution_count": null,
   "metadata": {},
   "outputs": [
    {
     "name": "stdout",
     "output_type": "stream",
     "text": [
      "Best Parameters: {'model__n_estimators': 60, 'model__min_samples_split': 20, 'model__min_samples_leaf': 9, 'model__max_features': None, 'model__max_depth': 13, 'model__bootstrap': True}\n",
      "Best Score: -2.1232930047642933\n"
     ]
    }
   ],
   "source": [
    "# print(\"Best Parameters:\", random_search.best_params_)\n",
    "# print(\"Best Score:\", random_search.best_score_)"
   ]
  },
  {
   "cell_type": "markdown",
   "metadata": {},
   "source": [
    "### params for qrf pca_and_sin_season_encode"
   ]
  },
  {
   "cell_type": "code",
   "execution_count": null,
   "metadata": {},
   "outputs": [
    {
     "name": "stdout",
     "output_type": "stream",
     "text": [
      "Best Parameters: {'model__n_estimators': 60, 'model__min_samples_split': 20, 'model__min_samples_leaf': 9, 'model__max_features': None, 'model__max_depth': 13, 'model__bootstrap': True}\n",
      "Best Score: -2.1232930047642933\n"
     ]
    }
   ],
   "source": [
    "# print(\"Best Parameters:\", random_search.best_params_)\n",
    "# print(\"Best Score:\", random_search.best_score_)"
   ]
  },
  {
   "cell_type": "markdown",
   "metadata": {},
   "source": [
    "### params for qrf full_pca"
   ]
  },
  {
   "cell_type": "code",
   "execution_count": null,
   "metadata": {},
   "outputs": [
    {
     "name": "stdout",
     "output_type": "stream",
     "text": [
      "Best Parameters: {'model__n_estimators': 60, 'model__min_samples_split': 20, 'model__min_samples_leaf': 9, 'model__max_features': None, 'model__max_depth': 13, 'model__bootstrap': True}\n",
      "Best Score: -2.1232930047642933\n"
     ]
    }
   ],
   "source": [
    "# print(\"Best Parameters:\", random_search.best_params_)\n",
    "# print(\"Best Score:\", random_search.best_score_)"
   ]
  },
  {
   "cell_type": "markdown",
   "metadata": {},
   "source": [
    "#### b. GA"
   ]
  },
  {
   "cell_type": "markdown",
   "metadata": {},
   "source": [
    "COMMING SOON"
   ]
  }
 ],
 "metadata": {
  "kernelspec": {
   "display_name": ".venv",
   "language": "python",
   "name": "python3"
  },
  "language_info": {
   "codemirror_mode": {
    "name": "ipython",
    "version": 3
   },
   "file_extension": ".py",
   "mimetype": "text/x-python",
   "name": "python",
   "nbconvert_exporter": "python",
   "pygments_lexer": "ipython3",
   "version": "3.12.2"
  }
 },
 "nbformat": 4,
 "nbformat_minor": 2
}<|MERGE_RESOLUTION|>--- conflicted
+++ resolved
@@ -1,1591 +1,1319 @@
 {
- "cells": [
-  {
-   "cell_type": "markdown",
-   "metadata": {},
-   "source": [
-    "## Goals: Hyper Parameter Optimisation of *QRF* model\n",
-    "\n",
-    "This notebook propose different methods of hyper parameter optimisation based on X-Validation :\n",
-    "* Random Search\n",
-    "* Genetic algorithm [Not yet included]\n",
-    "\n",
-    "# 1. Data Import and Setup\n",
-    "\n",
-    "Imports necessary libraries, sets up environment paths."
-   ]
+  "cells": [
+    {
+      "cell_type": "markdown",
+      "metadata": {},
+      "source": [
+        "## Goals: Hyper Parameter Optimisation of *QRF* model\n",
+        "\n",
+        "This notebook propose different methods of hyper parameter optimisation based on X-Validation :\n",
+        "* Random Search\n",
+        "* Genetic algorithm [Not yet included]\n",
+        "\n",
+        "# 1. Data Import and Setup\n",
+        "\n",
+        "Imports necessary libraries, sets up environment paths."
+      ]
+    },
+    {
+      "cell_type": "code",
+      "execution_count": 31,
+      "metadata": {},
+      "outputs": [],
+      "source": [
+        "# Standard library imports\n",
+        "import os\n",
+        "import sys\n",
+        "\n",
+        "# Third-party imports\n",
+        "from functools import partial\n",
+        "import pandas as pd\n",
+        "from quantile_forest import RandomForestQuantileRegressor\n",
+        "from sklearn.compose import ColumnTransformer\n",
+        "from sklearn.pipeline import Pipeline\n",
+        "from sklearn.model_selection import RandomizedSearchCV\n",
+        "from sklearn.ensemble import GradientBoostingRegressor\n",
+        "\n",
+        "# Append project root to sys.path for local imports\n",
+        "sys.path.append(os.path.abspath(os.path.join(os.getcwd(), '..', '..', '..', '..')))\n",
+        "\n",
+        "# Local application imports\n",
+        "from src.utils.model import get_station_stats, custom_log_likelihood\n",
+        "from src.utils.SpatioTemporalSplit import SpatioTemporalSplit\n",
+        "from src.utils.custom_models import SnowIndexComputeTransformer\n"
+      ]
+    },
+    {
+      "cell_type": "markdown",
+      "metadata": {},
+      "source": [
+        "Defines constants :\n",
+        "* INPUT_DIR must be the same as the one defined in *00 Preprocessing/Feature Engineering*.\n",
+        "* MODEL_DIR is the directory where the exploration models will be saved."
+      ]
+    },
+    {
+      "cell_type": "code",
+      "execution_count": 32,
+      "metadata": {},
+      "outputs": [],
+      "source": [
+        "INPUT_DIR = \"../../../../data/input/\"\n",
+        "MODEL_DIR = \"../../../../models/exploration/\"\n",
+        "\n",
+        "SEED = 42 \n",
+        "ALPHA = 0.1\n",
+        "WEEK_TO_PREDICT=4 \n",
+        "DATASET_TRANSFORMS = [\n",
+        "    \"rm_gnv_st\",\n",
+        "    \"pca\",\n",
+        "    # \"snow_index\",\n",
+        "    \"oh_enc_date\",\n",
+        "    \"scl_wtr_flows\",\n",
+        "    \"scl_catch\"\n",
+        "]\n",
+        "\n",
+        "DATASET_SPEC = \"_\".join(DATASET_TRANSFORMS)\n",
+        "\n",
+        "# columns to drop : target at different horizon, station_code, and features removed from Feature Selection\n",
+        "TO_DROP = [\"water_flow_week1\", \"station_code\", \"water_flow_week2\", \"water_flow_week3\", \"water_flow_week4\"]"
+      ]
+    },
+    {
+      "cell_type": "markdown",
+      "metadata": {},
+      "source": [
+        "# 2. Data Loading\n",
+        "Load in the baseline datasets, create the directory to save models."
+      ]
+    },
+    {
+      "cell_type": "code",
+      "execution_count": 33,
+      "metadata": {},
+      "outputs": [],
+      "source": [
+        "# load the dataset\n",
+        "ds_train = pd.read_csv(f\"{INPUT_DIR}dataset_{DATASET_SPEC}.csv\")\n",
+        "train_data = ds_train.copy()\n",
+        "train_data.reset_index(inplace=True)\n",
+        "train_data = train_data.loc[:, ~train_data.columns.duplicated()]\n",
+        "ds_train = ds_train.set_index(\"ObsDate\")\n",
+        "y_train = train_data[f\"water_flow_week{WEEK_TO_PREDICT}\"]\n",
+        "cv_data = train_data.copy()\n"
+      ]
+    },
+    {
+      "cell_type": "markdown",
+      "metadata": {},
+      "source": [
+        "### 3. Model preparation\n",
+        "\n",
+        "Compute station statistics (usefull for scalling)"
+      ]
+    },
+    {
+      "cell_type": "code",
+      "execution_count": 34,
+      "metadata": {},
+      "outputs": [],
+      "source": [
+        "station_stats = get_station_stats(\n",
+        "    y_train.to_numpy(),\n",
+        "    train_data[\"station_code\"].to_numpy()\n",
+        ")"
+      ]
+    },
+    {
+      "cell_type": "markdown",
+      "metadata": {},
+      "source": [
+        "Create a custom Pipeline to keep track of the station code"
+      ]
+    },
+    {
+      "cell_type": "code",
+      "execution_count": 35,
+      "metadata": {},
+      "outputs": [],
+      "source": [
+        "cols_to_drop = TO_DROP.copy()\n",
+        "cols_to_drop += [\"ObsDate\"]\n",
+        "predictor_cols = [col for col in cv_data.columns if col not in cols_to_drop]\n",
+        "preprocessor = ColumnTransformer(transformers=[\n",
+        "    ('select', 'passthrough', predictor_cols)\n",
+        "], remainder='drop')\n",
+        "\n",
+        "snowIndexer = SnowIndexComputeTransformer()\n",
+        "\n",
+        "qrf_week1 = RandomForestQuantileRegressor(n_estimators=10, max_depth=10, min_samples_leaf=10)\n",
+        "# qrf_week1 = GradientBoostingRegressor()\n",
+        "\n",
+        "pipeline = Pipeline(steps=[\n",
+        "    ('snowindexer', SnowIndexComputeTransformer(temp_col_name=\"tempartures_pca_1\", rain_col_name=\"precipitations_pca_1\",)),\n",
+        "    ('preprocessor', preprocessor),\n",
+        "    ('model', qrf_week1)\n",
+        "])"
+      ]
+    },
+    {
+      "cell_type": "markdown",
+      "metadata": {},
+      "source": [
+        "Initialisation of the log likelihood scorer"
+      ]
+    },
+    {
+      "cell_type": "code",
+      "execution_count": 6,
+      "metadata": {},
+      "outputs": [],
+      "source": [
+        "def inverted_log_likelihood(estimator, X, y_true, cv_data, station_stats, alpha=0.1):\n",
+        "    return -custom_log_likelihood(estimator, X, y_true, cv_data, station_stats, alpha=alpha)"
+      ]
+    },
+    {
+      "cell_type": "code",
+      "execution_count": 7,
+      "metadata": {},
+      "outputs": [],
+      "source": [
+        "scorer = partial(inverted_log_likelihood,\n",
+        "                 cv_data=cv_data,\n",
+        "                 station_stats=station_stats,\n",
+        "                 alpha=ALPHA)"
+      ]
+    },
+    {
+      "cell_type": "markdown",
+      "metadata": {},
+      "source": [
+        "Initialisation of the SpatioTemporal Splitter"
+      ]
+    },
+    {
+      "cell_type": "code",
+      "execution_count": 8,
+      "metadata": {},
+      "outputs": [],
+      "source": [
+        "cv = SpatioTemporalSplit(\n",
+        "    n_splits=10,\n",
+        "    date_col='ObsDate',\n",
+        "    station_col='station_code',\n",
+        "    temporal_frac=0.75,\n",
+        "    spatial_frac=0.75,\n",
+        "    random_state=42\n",
+        ")\n"
+      ]
+    },
+    {
+      "cell_type": "markdown",
+      "metadata": {},
+      "source": [
+        "### 4. Hyper parameter tuning\n",
+        "\n",
+        "Define the hyperparameter distributions for random search, take care the parameters presented here are choosen so that the search is fast you need to explore wider parameters range.\n",
+        "\n",
+        "#### a. Random Search"
+      ]
+    },
+    {
+      "cell_type": "code",
+      "execution_count": 41,
+      "metadata": {},
+      "outputs": [
+        {
+          "name": "stdout",
+          "output_type": "stream",
+          "text": [
+            "Fitting 10 folds for each of 60 candidates, totalling 600 fits\n"
+          ]
+        },
+        {
+          "data": {
+            "text/html": [
+              "<style>#sk-container-id-1 {\n",
+              "  /* Definition of color scheme common for light and dark mode */\n",
+              "  --sklearn-color-text: black;\n",
+              "  --sklearn-color-line: gray;\n",
+              "  /* Definition of color scheme for unfitted estimators */\n",
+              "  --sklearn-color-unfitted-level-0: #fff5e6;\n",
+              "  --sklearn-color-unfitted-level-1: #f6e4d2;\n",
+              "  --sklearn-color-unfitted-level-2: #ffe0b3;\n",
+              "  --sklearn-color-unfitted-level-3: chocolate;\n",
+              "  /* Definition of color scheme for fitted estimators */\n",
+              "  --sklearn-color-fitted-level-0: #f0f8ff;\n",
+              "  --sklearn-color-fitted-level-1: #d4ebff;\n",
+              "  --sklearn-color-fitted-level-2: #b3dbfd;\n",
+              "  --sklearn-color-fitted-level-3: cornflowerblue;\n",
+              "\n",
+              "  /* Specific color for light theme */\n",
+              "  --sklearn-color-text-on-default-background: var(--sg-text-color, var(--theme-code-foreground, var(--jp-content-font-color1, black)));\n",
+              "  --sklearn-color-background: var(--sg-background-color, var(--theme-background, var(--jp-layout-color0, white)));\n",
+              "  --sklearn-color-border-box: var(--sg-text-color, var(--theme-code-foreground, var(--jp-content-font-color1, black)));\n",
+              "  --sklearn-color-icon: #696969;\n",
+              "\n",
+              "  @media (prefers-color-scheme: dark) {\n",
+              "    /* Redefinition of color scheme for dark theme */\n",
+              "    --sklearn-color-text-on-default-background: var(--sg-text-color, var(--theme-code-foreground, var(--jp-content-font-color1, white)));\n",
+              "    --sklearn-color-background: var(--sg-background-color, var(--theme-background, var(--jp-layout-color0, #111)));\n",
+              "    --sklearn-color-border-box: var(--sg-text-color, var(--theme-code-foreground, var(--jp-content-font-color1, white)));\n",
+              "    --sklearn-color-icon: #878787;\n",
+              "  }\n",
+              "}\n",
+              "\n",
+              "#sk-container-id-1 {\n",
+              "  color: var(--sklearn-color-text);\n",
+              "}\n",
+              "\n",
+              "#sk-container-id-1 pre {\n",
+              "  padding: 0;\n",
+              "}\n",
+              "\n",
+              "#sk-container-id-1 input.sk-hidden--visually {\n",
+              "  border: 0;\n",
+              "  clip: rect(1px 1px 1px 1px);\n",
+              "  clip: rect(1px, 1px, 1px, 1px);\n",
+              "  height: 1px;\n",
+              "  margin: -1px;\n",
+              "  overflow: hidden;\n",
+              "  padding: 0;\n",
+              "  position: absolute;\n",
+              "  width: 1px;\n",
+              "}\n",
+              "\n",
+              "#sk-container-id-1 div.sk-dashed-wrapped {\n",
+              "  border: 1px dashed var(--sklearn-color-line);\n",
+              "  margin: 0 0.4em 0.5em 0.4em;\n",
+              "  box-sizing: border-box;\n",
+              "  padding-bottom: 0.4em;\n",
+              "  background-color: var(--sklearn-color-background);\n",
+              "}\n",
+              "\n",
+              "#sk-container-id-1 div.sk-container {\n",
+              "  /* jupyter's `normalize.less` sets `[hidden] { display: none; }`\n",
+              "     but bootstrap.min.css set `[hidden] { display: none !important; }`\n",
+              "     so we also need the `!important` here to be able to override the\n",
+              "     default hidden behavior on the sphinx rendered scikit-learn.org.\n",
+              "     See: https://github.com/scikit-learn/scikit-learn/issues/21755 */\n",
+              "  display: inline-block !important;\n",
+              "  position: relative;\n",
+              "}\n",
+              "\n",
+              "#sk-container-id-1 div.sk-text-repr-fallback {\n",
+              "  display: none;\n",
+              "}\n",
+              "\n",
+              "div.sk-parallel-item,\n",
+              "div.sk-serial,\n",
+              "div.sk-item {\n",
+              "  /* draw centered vertical line to link estimators */\n",
+              "  background-image: linear-gradient(var(--sklearn-color-text-on-default-background), var(--sklearn-color-text-on-default-background));\n",
+              "  background-size: 2px 100%;\n",
+              "  background-repeat: no-repeat;\n",
+              "  background-position: center center;\n",
+              "}\n",
+              "\n",
+              "/* Parallel-specific style estimator block */\n",
+              "\n",
+              "#sk-container-id-1 div.sk-parallel-item::after {\n",
+              "  content: \"\";\n",
+              "  width: 100%;\n",
+              "  border-bottom: 2px solid var(--sklearn-color-text-on-default-background);\n",
+              "  flex-grow: 1;\n",
+              "}\n",
+              "\n",
+              "#sk-container-id-1 div.sk-parallel {\n",
+              "  display: flex;\n",
+              "  align-items: stretch;\n",
+              "  justify-content: center;\n",
+              "  background-color: var(--sklearn-color-background);\n",
+              "  position: relative;\n",
+              "}\n",
+              "\n",
+              "#sk-container-id-1 div.sk-parallel-item {\n",
+              "  display: flex;\n",
+              "  flex-direction: column;\n",
+              "}\n",
+              "\n",
+              "#sk-container-id-1 div.sk-parallel-item:first-child::after {\n",
+              "  align-self: flex-end;\n",
+              "  width: 50%;\n",
+              "}\n",
+              "\n",
+              "#sk-container-id-1 div.sk-parallel-item:last-child::after {\n",
+              "  align-self: flex-start;\n",
+              "  width: 50%;\n",
+              "}\n",
+              "\n",
+              "#sk-container-id-1 div.sk-parallel-item:only-child::after {\n",
+              "  width: 0;\n",
+              "}\n",
+              "\n",
+              "/* Serial-specific style estimator block */\n",
+              "\n",
+              "#sk-container-id-1 div.sk-serial {\n",
+              "  display: flex;\n",
+              "  flex-direction: column;\n",
+              "  align-items: center;\n",
+              "  background-color: var(--sklearn-color-background);\n",
+              "  padding-right: 1em;\n",
+              "  padding-left: 1em;\n",
+              "}\n",
+              "\n",
+              "\n",
+              "/* Toggleable style: style used for estimator/Pipeline/ColumnTransformer box that is\n",
+              "clickable and can be expanded/collapsed.\n",
+              "- Pipeline and ColumnTransformer use this feature and define the default style\n",
+              "- Estimators will overwrite some part of the style using the `sk-estimator` class\n",
+              "*/\n",
+              "\n",
+              "/* Pipeline and ColumnTransformer style (default) */\n",
+              "\n",
+              "#sk-container-id-1 div.sk-toggleable {\n",
+              "  /* Default theme specific background. It is overwritten whether we have a\n",
+              "  specific estimator or a Pipeline/ColumnTransformer */\n",
+              "  background-color: var(--sklearn-color-background);\n",
+              "}\n",
+              "\n",
+              "/* Toggleable label */\n",
+              "#sk-container-id-1 label.sk-toggleable__label {\n",
+              "  cursor: pointer;\n",
+              "  display: block;\n",
+              "  width: 100%;\n",
+              "  margin-bottom: 0;\n",
+              "  padding: 0.5em;\n",
+              "  box-sizing: border-box;\n",
+              "  text-align: center;\n",
+              "}\n",
+              "\n",
+              "#sk-container-id-1 label.sk-toggleable__label-arrow:before {\n",
+              "  /* Arrow on the left of the label */\n",
+              "  content: \"▸\";\n",
+              "  float: left;\n",
+              "  margin-right: 0.25em;\n",
+              "  color: var(--sklearn-color-icon);\n",
+              "}\n",
+              "\n",
+              "#sk-container-id-1 label.sk-toggleable__label-arrow:hover:before {\n",
+              "  color: var(--sklearn-color-text);\n",
+              "}\n",
+              "\n",
+              "/* Toggleable content - dropdown */\n",
+              "\n",
+              "#sk-container-id-1 div.sk-toggleable__content {\n",
+              "  max-height: 0;\n",
+              "  max-width: 0;\n",
+              "  overflow: hidden;\n",
+              "  text-align: left;\n",
+              "  /* unfitted */\n",
+              "  background-color: var(--sklearn-color-unfitted-level-0);\n",
+              "}\n",
+              "\n",
+              "#sk-container-id-1 div.sk-toggleable__content.fitted {\n",
+              "  /* fitted */\n",
+              "  background-color: var(--sklearn-color-fitted-level-0);\n",
+              "}\n",
+              "\n",
+              "#sk-container-id-1 div.sk-toggleable__content pre {\n",
+              "  margin: 0.2em;\n",
+              "  border-radius: 0.25em;\n",
+              "  color: var(--sklearn-color-text);\n",
+              "  /* unfitted */\n",
+              "  background-color: var(--sklearn-color-unfitted-level-0);\n",
+              "}\n",
+              "\n",
+              "#sk-container-id-1 div.sk-toggleable__content.fitted pre {\n",
+              "  /* unfitted */\n",
+              "  background-color: var(--sklearn-color-fitted-level-0);\n",
+              "}\n",
+              "\n",
+              "#sk-container-id-1 input.sk-toggleable__control:checked~div.sk-toggleable__content {\n",
+              "  /* Expand drop-down */\n",
+              "  max-height: 200px;\n",
+              "  max-width: 100%;\n",
+              "  overflow: auto;\n",
+              "}\n",
+              "\n",
+              "#sk-container-id-1 input.sk-toggleable__control:checked~label.sk-toggleable__label-arrow:before {\n",
+              "  content: \"▾\";\n",
+              "}\n",
+              "\n",
+              "/* Pipeline/ColumnTransformer-specific style */\n",
+              "\n",
+              "#sk-container-id-1 div.sk-label input.sk-toggleable__control:checked~label.sk-toggleable__label {\n",
+              "  color: var(--sklearn-color-text);\n",
+              "  background-color: var(--sklearn-color-unfitted-level-2);\n",
+              "}\n",
+              "\n",
+              "#sk-container-id-1 div.sk-label.fitted input.sk-toggleable__control:checked~label.sk-toggleable__label {\n",
+              "  background-color: var(--sklearn-color-fitted-level-2);\n",
+              "}\n",
+              "\n",
+              "/* Estimator-specific style */\n",
+              "\n",
+              "/* Colorize estimator box */\n",
+              "#sk-container-id-1 div.sk-estimator input.sk-toggleable__control:checked~label.sk-toggleable__label {\n",
+              "  /* unfitted */\n",
+              "  background-color: var(--sklearn-color-unfitted-level-2);\n",
+              "}\n",
+              "\n",
+              "#sk-container-id-1 div.sk-estimator.fitted input.sk-toggleable__control:checked~label.sk-toggleable__label {\n",
+              "  /* fitted */\n",
+              "  background-color: var(--sklearn-color-fitted-level-2);\n",
+              "}\n",
+              "\n",
+              "#sk-container-id-1 div.sk-label label.sk-toggleable__label,\n",
+              "#sk-container-id-1 div.sk-label label {\n",
+              "  /* The background is the default theme color */\n",
+              "  color: var(--sklearn-color-text-on-default-background);\n",
+              "}\n",
+              "\n",
+              "/* On hover, darken the color of the background */\n",
+              "#sk-container-id-1 div.sk-label:hover label.sk-toggleable__label {\n",
+              "  color: var(--sklearn-color-text);\n",
+              "  background-color: var(--sklearn-color-unfitted-level-2);\n",
+              "}\n",
+              "\n",
+              "/* Label box, darken color on hover, fitted */\n",
+              "#sk-container-id-1 div.sk-label.fitted:hover label.sk-toggleable__label.fitted {\n",
+              "  color: var(--sklearn-color-text);\n",
+              "  background-color: var(--sklearn-color-fitted-level-2);\n",
+              "}\n",
+              "\n",
+              "/* Estimator label */\n",
+              "\n",
+              "#sk-container-id-1 div.sk-label label {\n",
+              "  font-family: monospace;\n",
+              "  font-weight: bold;\n",
+              "  display: inline-block;\n",
+              "  line-height: 1.2em;\n",
+              "}\n",
+              "\n",
+              "#sk-container-id-1 div.sk-label-container {\n",
+              "  text-align: center;\n",
+              "}\n",
+              "\n",
+              "/* Estimator-specific */\n",
+              "#sk-container-id-1 div.sk-estimator {\n",
+              "  font-family: monospace;\n",
+              "  border: 1px dotted var(--sklearn-color-border-box);\n",
+              "  border-radius: 0.25em;\n",
+              "  box-sizing: border-box;\n",
+              "  margin-bottom: 0.5em;\n",
+              "  /* unfitted */\n",
+              "  background-color: var(--sklearn-color-unfitted-level-0);\n",
+              "}\n",
+              "\n",
+              "#sk-container-id-1 div.sk-estimator.fitted {\n",
+              "  /* fitted */\n",
+              "  background-color: var(--sklearn-color-fitted-level-0);\n",
+              "}\n",
+              "\n",
+              "/* on hover */\n",
+              "#sk-container-id-1 div.sk-estimator:hover {\n",
+              "  /* unfitted */\n",
+              "  background-color: var(--sklearn-color-unfitted-level-2);\n",
+              "}\n",
+              "\n",
+              "#sk-container-id-1 div.sk-estimator.fitted:hover {\n",
+              "  /* fitted */\n",
+              "  background-color: var(--sklearn-color-fitted-level-2);\n",
+              "}\n",
+              "\n",
+              "/* Specification for estimator info (e.g. \"i\" and \"?\") */\n",
+              "\n",
+              "/* Common style for \"i\" and \"?\" */\n",
+              "\n",
+              ".sk-estimator-doc-link,\n",
+              "a:link.sk-estimator-doc-link,\n",
+              "a:visited.sk-estimator-doc-link {\n",
+              "  float: right;\n",
+              "  font-size: smaller;\n",
+              "  line-height: 1em;\n",
+              "  font-family: monospace;\n",
+              "  background-color: var(--sklearn-color-background);\n",
+              "  border-radius: 1em;\n",
+              "  height: 1em;\n",
+              "  width: 1em;\n",
+              "  text-decoration: none !important;\n",
+              "  margin-left: 1ex;\n",
+              "  /* unfitted */\n",
+              "  border: var(--sklearn-color-unfitted-level-1) 1pt solid;\n",
+              "  color: var(--sklearn-color-unfitted-level-1);\n",
+              "}\n",
+              "\n",
+              ".sk-estimator-doc-link.fitted,\n",
+              "a:link.sk-estimator-doc-link.fitted,\n",
+              "a:visited.sk-estimator-doc-link.fitted {\n",
+              "  /* fitted */\n",
+              "  border: var(--sklearn-color-fitted-level-1) 1pt solid;\n",
+              "  color: var(--sklearn-color-fitted-level-1);\n",
+              "}\n",
+              "\n",
+              "/* On hover */\n",
+              "div.sk-estimator:hover .sk-estimator-doc-link:hover,\n",
+              ".sk-estimator-doc-link:hover,\n",
+              "div.sk-label-container:hover .sk-estimator-doc-link:hover,\n",
+              ".sk-estimator-doc-link:hover {\n",
+              "  /* unfitted */\n",
+              "  background-color: var(--sklearn-color-unfitted-level-3);\n",
+              "  color: var(--sklearn-color-background);\n",
+              "  text-decoration: none;\n",
+              "}\n",
+              "\n",
+              "div.sk-estimator.fitted:hover .sk-estimator-doc-link.fitted:hover,\n",
+              ".sk-estimator-doc-link.fitted:hover,\n",
+              "div.sk-label-container:hover .sk-estimator-doc-link.fitted:hover,\n",
+              ".sk-estimator-doc-link.fitted:hover {\n",
+              "  /* fitted */\n",
+              "  background-color: var(--sklearn-color-fitted-level-3);\n",
+              "  color: var(--sklearn-color-background);\n",
+              "  text-decoration: none;\n",
+              "}\n",
+              "\n",
+              "/* Span, style for the box shown on hovering the info icon */\n",
+              ".sk-estimator-doc-link span {\n",
+              "  display: none;\n",
+              "  z-index: 9999;\n",
+              "  position: relative;\n",
+              "  font-weight: normal;\n",
+              "  right: .2ex;\n",
+              "  padding: .5ex;\n",
+              "  margin: .5ex;\n",
+              "  width: min-content;\n",
+              "  min-width: 20ex;\n",
+              "  max-width: 50ex;\n",
+              "  color: var(--sklearn-color-text);\n",
+              "  box-shadow: 2pt 2pt 4pt #999;\n",
+              "  /* unfitted */\n",
+              "  background: var(--sklearn-color-unfitted-level-0);\n",
+              "  border: .5pt solid var(--sklearn-color-unfitted-level-3);\n",
+              "}\n",
+              "\n",
+              ".sk-estimator-doc-link.fitted span {\n",
+              "  /* fitted */\n",
+              "  background: var(--sklearn-color-fitted-level-0);\n",
+              "  border: var(--sklearn-color-fitted-level-3);\n",
+              "}\n",
+              "\n",
+              ".sk-estimator-doc-link:hover span {\n",
+              "  display: block;\n",
+              "}\n",
+              "\n",
+              "/* \"?\"-specific style due to the `<a>` HTML tag */\n",
+              "\n",
+              "#sk-container-id-1 a.estimator_doc_link {\n",
+              "  float: right;\n",
+              "  font-size: 1rem;\n",
+              "  line-height: 1em;\n",
+              "  font-family: monospace;\n",
+              "  background-color: var(--sklearn-color-background);\n",
+              "  border-radius: 1rem;\n",
+              "  height: 1rem;\n",
+              "  width: 1rem;\n",
+              "  text-decoration: none;\n",
+              "  /* unfitted */\n",
+              "  color: var(--sklearn-color-unfitted-level-1);\n",
+              "  border: var(--sklearn-color-unfitted-level-1) 1pt solid;\n",
+              "}\n",
+              "\n",
+              "#sk-container-id-1 a.estimator_doc_link.fitted {\n",
+              "  /* fitted */\n",
+              "  border: var(--sklearn-color-fitted-level-1) 1pt solid;\n",
+              "  color: var(--sklearn-color-fitted-level-1);\n",
+              "}\n",
+              "\n",
+              "/* On hover */\n",
+              "#sk-container-id-1 a.estimator_doc_link:hover {\n",
+              "  /* unfitted */\n",
+              "  background-color: var(--sklearn-color-unfitted-level-3);\n",
+              "  color: var(--sklearn-color-background);\n",
+              "  text-decoration: none;\n",
+              "}\n",
+              "\n",
+              "#sk-container-id-1 a.estimator_doc_link.fitted:hover {\n",
+              "  /* fitted */\n",
+              "  background-color: var(--sklearn-color-fitted-level-3);\n",
+              "}\n",
+              "</style><div id=\"sk-container-id-1\" class=\"sk-top-container\"><div class=\"sk-text-repr-fallback\"><pre>RandomizedSearchCV(cv=SpatioTemporalSplit(date_col=&#x27;ObsDate&#x27;, n_splits=10, random_state=42,\n",
+              "          spatial_frac=0.75, station_col=&#x27;station_code&#x27;,\n",
+              "          temporal_frac=0.75),\n",
+              "                   estimator=Pipeline(steps=[(&#x27;snowindexer&#x27;,\n",
+              "                                              SnowIndexComputeTransformer(rain_col_name=&#x27;precipitations_pca_1&#x27;,\n",
+              "                                                                          temp_col_name=&#x27;tempartures_pca_1&#x27;)),\n",
+              "                                             (&#x27;preprocessor&#x27;,\n",
+              "                                              ColumnTransformer(transformers=[(&#x27;sele...\n",
+              "56610000       23.377976   23.457733   5.101114   239.909086\n",
+              "56659998       54.755126   55.453785  15.689386   497.734400\n",
+              "56850000      516.520907  393.334227  78.868197  4139.149729\n",
+              "56920000      641.241255  475.821862  78.868197  4706.547286\n",
+              "56960005       17.047871   17.425587   0.427629   183.796629\n",
+              "56976000       38.228149   38.697128   7.174386   478.103714\n",
+              "56978000       40.141581   36.289862   7.772443   327.381457\n",
+              "56994500      779.861212  676.747417  78.868197  5603.885929, alpha=0.1),\n",
+              "                   verbose=3)</pre><b>In a Jupyter environment, please rerun this cell to show the HTML representation or trust the notebook. <br />On GitHub, the HTML representation is unable to render, please try loading this page with nbviewer.org.</b></div><div class=\"sk-container\" hidden><div class=\"sk-item sk-dashed-wrapped\"><div class=\"sk-label-container\"><div class=\"sk-label fitted sk-toggleable\"><input class=\"sk-toggleable__control sk-hidden--visually\" id=\"sk-estimator-id-1\" type=\"checkbox\" ><label for=\"sk-estimator-id-1\" class=\"sk-toggleable__label fitted sk-toggleable__label-arrow fitted\">&nbsp;&nbsp;RandomizedSearchCV<a class=\"sk-estimator-doc-link fitted\" rel=\"noreferrer\" target=\"_blank\" href=\"https://scikit-learn.org/1.5/modules/generated/sklearn.model_selection.RandomizedSearchCV.html\">?<span>Documentation for RandomizedSearchCV</span></a><span class=\"sk-estimator-doc-link fitted\">i<span>Fitted</span></span></label><div class=\"sk-toggleable__content fitted\"><pre>RandomizedSearchCV(cv=SpatioTemporalSplit(date_col=&#x27;ObsDate&#x27;, n_splits=10, random_state=42,\n",
+              "          spatial_frac=0.75, station_col=&#x27;station_code&#x27;,\n",
+              "          temporal_frac=0.75),\n",
+              "                   estimator=Pipeline(steps=[(&#x27;snowindexer&#x27;,\n",
+              "                                              SnowIndexComputeTransformer(rain_col_name=&#x27;precipitations_pca_1&#x27;,\n",
+              "                                                                          temp_col_name=&#x27;tempartures_pca_1&#x27;)),\n",
+              "                                             (&#x27;preprocessor&#x27;,\n",
+              "                                              ColumnTransformer(transformers=[(&#x27;sele...\n",
+              "56610000       23.377976   23.457733   5.101114   239.909086\n",
+              "56659998       54.755126   55.453785  15.689386   497.734400\n",
+              "56850000      516.520907  393.334227  78.868197  4139.149729\n",
+              "56920000      641.241255  475.821862  78.868197  4706.547286\n",
+              "56960005       17.047871   17.425587   0.427629   183.796629\n",
+              "56976000       38.228149   38.697128   7.174386   478.103714\n",
+              "56978000       40.141581   36.289862   7.772443   327.381457\n",
+              "56994500      779.861212  676.747417  78.868197  5603.885929, alpha=0.1),\n",
+              "                   verbose=3)</pre></div> </div></div><div class=\"sk-parallel\"><div class=\"sk-parallel-item\"><div class=\"sk-item\"><div class=\"sk-label-container\"><div class=\"sk-label fitted sk-toggleable\"><input class=\"sk-toggleable__control sk-hidden--visually\" id=\"sk-estimator-id-2\" type=\"checkbox\" ><label for=\"sk-estimator-id-2\" class=\"sk-toggleable__label fitted sk-toggleable__label-arrow fitted\">best_estimator_: Pipeline</label><div class=\"sk-toggleable__content fitted\"><pre>Pipeline(steps=[(&#x27;snowindexer&#x27;,\n",
+              "                 SnowIndexComputeTransformer(altitude_weight=1,\n",
+              "                                             precip_weight=0.2,\n",
+              "                                             rain_col_name=&#x27;precipitations_pca_1&#x27;,\n",
+              "                                             temp_col_name=&#x27;tempartures_pca_1&#x27;,\n",
+              "                                             temp_weight=1)),\n",
+              "                (&#x27;preprocessor&#x27;,\n",
+              "                 ColumnTransformer(transformers=[(&#x27;select&#x27;, &#x27;passthrough&#x27;,\n",
+              "                                                  [&#x27;index&#x27;, &#x27;latitude&#x27;,\n",
+              "                                                   &#x27;longitude&#x27;, &#x27;catchment&#x27;,\n",
+              "                                                   &#x27;altitude&#x27;,\n",
+              "                                                   &#x27;water_flow_lag_1w&#x27;,\n",
+              "                                                   &#x27;water_flow_lag_2w&#x27;,\n",
+              "                                                   &#x27;...\n",
+              "                                                   &#x27;is_apr&#x27;, &#x27;is_may&#x27;, &#x27;is_jun&#x27;,\n",
+              "                                                   &#x27;is_jul&#x27;, &#x27;is_aug&#x27;, &#x27;is_sep&#x27;,\n",
+              "                                                   &#x27;is_oct&#x27;, &#x27;is_nov&#x27;, &#x27;is_dec&#x27;,\n",
+              "                                                   &#x27;soil_composition_pca_1&#x27;,\n",
+              "                                                   &#x27;soil_composition_pca_2&#x27;,\n",
+              "                                                   &#x27;soil_composition_pca_3&#x27;,\n",
+              "                                                   &#x27;soil_composition_pca_4&#x27;,\n",
+              "                                                   &#x27;soil_composition_pca_5&#x27;,\n",
+              "                                                   &#x27;soil_composition_pca_6&#x27;, ...])])),\n",
+              "                (&#x27;model&#x27;,\n",
+              "                 RandomForestQuantileRegressor(max_depth=25, max_features=None,\n",
+              "                                               min_samples_leaf=13,\n",
+              "                                               min_samples_split=19,\n",
+              "                                               n_estimators=52))])</pre></div> </div></div><div class=\"sk-serial\"><div class=\"sk-item\"><div class=\"sk-serial\"><div class=\"sk-item\"><div class=\"sk-estimator fitted sk-toggleable\"><input class=\"sk-toggleable__control sk-hidden--visually\" id=\"sk-estimator-id-3\" type=\"checkbox\" ><label for=\"sk-estimator-id-3\" class=\"sk-toggleable__label fitted sk-toggleable__label-arrow fitted\">SnowIndexComputeTransformer</label><div class=\"sk-toggleable__content fitted\"><pre>SnowIndexComputeTransformer(altitude_weight=1, precip_weight=0.2,\n",
+              "                            rain_col_name=&#x27;precipitations_pca_1&#x27;,\n",
+              "                            temp_col_name=&#x27;tempartures_pca_1&#x27;, temp_weight=1)</pre></div> </div></div><div class=\"sk-item sk-dashed-wrapped\"><div class=\"sk-label-container\"><div class=\"sk-label fitted sk-toggleable\"><input class=\"sk-toggleable__control sk-hidden--visually\" id=\"sk-estimator-id-4\" type=\"checkbox\" ><label for=\"sk-estimator-id-4\" class=\"sk-toggleable__label fitted sk-toggleable__label-arrow fitted\">&nbsp;preprocessor: ColumnTransformer<a class=\"sk-estimator-doc-link fitted\" rel=\"noreferrer\" target=\"_blank\" href=\"https://scikit-learn.org/1.5/modules/generated/sklearn.compose.ColumnTransformer.html\">?<span>Documentation for preprocessor: ColumnTransformer</span></a></label><div class=\"sk-toggleable__content fitted\"><pre>ColumnTransformer(transformers=[(&#x27;select&#x27;, &#x27;passthrough&#x27;,\n",
+              "                                 [&#x27;index&#x27;, &#x27;latitude&#x27;, &#x27;longitude&#x27;, &#x27;catchment&#x27;,\n",
+              "                                  &#x27;altitude&#x27;, &#x27;water_flow_lag_1w&#x27;,\n",
+              "                                  &#x27;water_flow_lag_2w&#x27;, &#x27;north_hemisphere&#x27;,\n",
+              "                                  &#x27;is_winter&#x27;, &#x27;is_spring&#x27;, &#x27;is_summer&#x27;,\n",
+              "                                  &#x27;is_autumn&#x27;, &#x27;is_jan&#x27;, &#x27;is_feb&#x27;, &#x27;is_mar&#x27;,\n",
+              "                                  &#x27;is_apr&#x27;, &#x27;is_may&#x27;, &#x27;is_jun&#x27;, &#x27;is_jul&#x27;,\n",
+              "                                  &#x27;is_aug&#x27;, &#x27;is_sep&#x27;, &#x27;is_oct&#x27;, &#x27;is_nov&#x27;,\n",
+              "                                  &#x27;is_dec&#x27;, &#x27;soil_composition_pca_1&#x27;,\n",
+              "                                  &#x27;soil_composition_pca_2&#x27;,\n",
+              "                                  &#x27;soil_composition_pca_3&#x27;,\n",
+              "                                  &#x27;soil_composition_pca_4&#x27;,\n",
+              "                                  &#x27;soil_composition_pca_5&#x27;,\n",
+              "                                  &#x27;soil_composition_pca_6&#x27;, ...])])</pre></div> </div></div><div class=\"sk-parallel\"><div class=\"sk-parallel-item\"><div class=\"sk-item\"><div class=\"sk-label-container\"><div class=\"sk-label fitted sk-toggleable\"><input class=\"sk-toggleable__control sk-hidden--visually\" id=\"sk-estimator-id-5\" type=\"checkbox\" ><label for=\"sk-estimator-id-5\" class=\"sk-toggleable__label fitted sk-toggleable__label-arrow fitted\">select</label><div class=\"sk-toggleable__content fitted\"><pre>[&#x27;index&#x27;, &#x27;latitude&#x27;, &#x27;longitude&#x27;, &#x27;catchment&#x27;, &#x27;altitude&#x27;, &#x27;water_flow_lag_1w&#x27;, &#x27;water_flow_lag_2w&#x27;, &#x27;north_hemisphere&#x27;, &#x27;is_winter&#x27;, &#x27;is_spring&#x27;, &#x27;is_summer&#x27;, &#x27;is_autumn&#x27;, &#x27;is_jan&#x27;, &#x27;is_feb&#x27;, &#x27;is_mar&#x27;, &#x27;is_apr&#x27;, &#x27;is_may&#x27;, &#x27;is_jun&#x27;, &#x27;is_jul&#x27;, &#x27;is_aug&#x27;, &#x27;is_sep&#x27;, &#x27;is_oct&#x27;, &#x27;is_nov&#x27;, &#x27;is_dec&#x27;, &#x27;soil_composition_pca_1&#x27;, &#x27;soil_composition_pca_2&#x27;, &#x27;soil_composition_pca_3&#x27;, &#x27;soil_composition_pca_4&#x27;, &#x27;soil_composition_pca_5&#x27;, &#x27;soil_composition_pca_6&#x27;, &#x27;soil_composition_pca_7&#x27;, &#x27;soil_composition_pca_8&#x27;, &#x27;soil_composition_pca_9&#x27;, &#x27;soil_composition_pca_10&#x27;, &#x27;evaporation_pca_1&#x27;, &#x27;evaporation_lag_1w_pca_1&#x27;, &#x27;soil_moisture_pca_1&#x27;, &#x27;soil_moisture_pca_2&#x27;, &#x27;tempartures_pca_1&#x27;, &#x27;tempartures_lag_1w_pca_1&#x27;, &#x27;precipitations_pca_1&#x27;, &#x27;precipitations_pca_2&#x27;, &#x27;precipitations_lag_1w_pca_1&#x27;, &#x27;precipitations_lag_1w_pca_2&#x27;]</pre></div> </div></div><div class=\"sk-serial\"><div class=\"sk-item\"><div class=\"sk-estimator fitted sk-toggleable\"><input class=\"sk-toggleable__control sk-hidden--visually\" id=\"sk-estimator-id-6\" type=\"checkbox\" ><label for=\"sk-estimator-id-6\" class=\"sk-toggleable__label fitted sk-toggleable__label-arrow fitted\">passthrough</label><div class=\"sk-toggleable__content fitted\"><pre>passthrough</pre></div> </div></div></div></div></div></div></div><div class=\"sk-item\"><div class=\"sk-estimator fitted sk-toggleable\"><input class=\"sk-toggleable__control sk-hidden--visually\" id=\"sk-estimator-id-7\" type=\"checkbox\" ><label for=\"sk-estimator-id-7\" class=\"sk-toggleable__label fitted sk-toggleable__label-arrow fitted\">RandomForestQuantileRegressor</label><div class=\"sk-toggleable__content fitted\"><pre>RandomForestQuantileRegressor(max_depth=25, max_features=None,\n",
+              "                              min_samples_leaf=13, min_samples_split=19,\n",
+              "                              n_estimators=52)</pre></div> </div></div></div></div></div></div></div></div></div></div></div>"
+            ],
+            "text/plain": [
+              "RandomizedSearchCV(cv=SpatioTemporalSplit(date_col='ObsDate', n_splits=10, random_state=42,\n",
+              "          spatial_frac=0.75, station_col='station_code',\n",
+              "          temporal_frac=0.75),\n",
+              "                   estimator=Pipeline(steps=[('snowindexer',\n",
+              "                                              SnowIndexComputeTransformer(rain_col_name='precipitations_pca_1',\n",
+              "                                                                          temp_col_name='tempartures_pca_1')),\n",
+              "                                             ('preprocessor',\n",
+              "                                              ColumnTransformer(transformers=[('sele...\n",
+              "56610000       23.377976   23.457733   5.101114   239.909086\n",
+              "56659998       54.755126   55.453785  15.689386   497.734400\n",
+              "56850000      516.520907  393.334227  78.868197  4139.149729\n",
+              "56920000      641.241255  475.821862  78.868197  4706.547286\n",
+              "56960005       17.047871   17.425587   0.427629   183.796629\n",
+              "56976000       38.228149   38.697128   7.174386   478.103714\n",
+              "56978000       40.141581   36.289862   7.772443   327.381457\n",
+              "56994500      779.861212  676.747417  78.868197  5603.885929, alpha=0.1),\n",
+              "                   verbose=3)"
+            ]
+          },
+          "execution_count": 9,
+          "metadata": {},
+          "output_type": "execute_result"
+        }
+      ],
+      "source": [
+        "param_distributions = {\n",
+        "    'model__n_estimators': [2, 10, 20, 45, 60, 85, 100],\n",
+        "    'model__max_depth': [2, 7, 13, 20, 30, 50],\n",
+        "    'model__min_samples_leaf': [1, 4, 9, 15, 20, 30],\n",
+        "    'model__min_samples_split': [2, 5, 10, 20],\n",
+        "    'model__max_features': ['sqrt', 'log2', 0.3, 0.7, None],\n",
+        "    'model__bootstrap': [True, False],\n",
+        "    'snowindexer__altitude_weight': [0.9, 1, 1.1, 1.2],\n",
+        "    'snowindexer__temp_weight': [0.9, 1, 1.1, 1.2],\n",
+        "    'snowindexer__precip_weight': [0.1, 0.15, 0.2, 0.25],\n",
+        "}\n",
+        "\n",
+        "# param_distributions = {\n",
+        "#     'model__n_estimators': [52, 55, 57, 59, 61],\n",
+        "#     'model__max_depth': [21, 22, 23, 24, 25],\n",
+        "#     'model__min_samples_leaf': [11, 12, 13, 14, 16],\n",
+        "#     'model__min_samples_split': [18, 19, 20, 21, 22],\n",
+        "#     'model__max_features': [None],\n",
+        "#     'model__bootstrap': [True],\n",
+        "#     'snowindexer__altitude_weight': [0.2, 0.4, 0.6, 0.8, 1],\n",
+        "#     'snowindexer__temp_weight': [0.2, 0.4, 0.6, 0.8, 1],\n",
+        "#     'snowindexer__precip_weight': [0.2, 0.4, 0.6, 0.8, 1],\n",
+        "# }\n",
+        "\n",
+        "# param_distributions = {\n",
+        "#     'model__n_estimators': [2, 10, 20, 45, 60, 85, 100],\n",
+        "#     'model__max_depth': [2, 7, 13, 20, 30, 50],\n",
+        "#     'model__min_samples_leaf': [1, 4, 9, 15, 20, 30],\n",
+        "#     'model__min_samples_split': [2, 5, 10, 20],\n",
+        "#     'model__max_features': ['sqrt', 'log2', 0.3, 0.7, None],\n",
+        "#     'model__bootstrap': [True, False]\n",
+        "# }\n",
+        "\n",
+        "# 9. Set up RandomizedSearchCV.\n",
+        "random_search = RandomizedSearchCV(\n",
+        "    estimator=pipeline,\n",
+        "    param_distributions=param_distributions,\n",
+        "    n_iter=60,            # Number of parameter settings sampled\n",
+        "    scoring=scorer,       # Use our custom scorer\n",
+        "    cv=cv,                # Our custom spatio-temporal splitter\n",
+        "    random_state=42,\n",
+        "    n_jobs=-1,             # Use all available cores\n",
+        "    verbose=3\n",
+        ")\n",
+        "\n",
+        "random_search.fit(cv_data, y_train)"
+      ]
+    },
+    {
+      "cell_type": "markdown",
+      "metadata": {},
+      "source": [
+        "### params for config : \n",
+        "\n",
+        "```python\n",
+        "pipeline = Pipeline(steps=[\n",
+        "    ('snowindexer', SnowIndexComputeTransformer(temp_col_name=\"tempartures_pca_1\", rain_col_name=\"precipitations_pca_1\",)),\n",
+        "    ('preprocessor', preprocessor),\n",
+        "    ('model', qrf_week1)\n",
+        "])\n",
+        "\n",
+        "DATASET_TRANSFORMS = [\n",
+        "    \"rm_gnv_st\",\n",
+        "    \"pca\",\n",
+        "    # \"snow_index\",\n",
+        "    \"oh_enc_date\",\n",
+        "    \"scl_wtr_flows\",\n",
+        "    \"scl_catch\"\n",
+        "]\n",
+        "```\n"
+      ]
+    },
+    {
+      "cell_type": "code",
+      "execution_count": null,
+      "metadata": {},
+      "outputs": [
+        {
+          "name": "stdout",
+          "output_type": "stream",
+          "text": [
+            "Best Parameters: {'snowindexer__temp_weight': 1, 'snowindexer__precip_weight': 0.2, 'snowindexer__altitude_weight': 1, 'model__n_estimators': 52, 'model__min_samples_split': 19, 'model__min_samples_leaf': 13, 'model__max_features': None, 'model__max_depth': 25, 'model__bootstrap': True}\n",
+            "Best Score: -2.0340065806334726\n"
+          ]
+        }
+      ],
+      "source": [
+        "print(\"Best Parameters:\", random_search.best_params_)\n",
+        "print(\"Best Score:\", random_search.best_score_)"
+      ]
+    },
+    {
+      "cell_type": "markdown",
+      "metadata": {},
+      "source": [
+        "### params for config : \n",
+        "```python\n",
+        "DATASET_TRANSFORMS = [\n",
+        "    \"rm_gnv_st\",\n",
+        "    \"pca\",\n",
+        "    \"snow_index\",\n",
+        "    \"oh_enc_date\",\n",
+        "    \"scl_wtr_flows\",\n",
+        "    \"scl_catch\"\n",
+        "]\n",
+        "```\n"
+      ]
+    },
+    {
+      "cell_type": "code",
+      "execution_count": null,
+      "metadata": {},
+      "outputs": [
+        {
+          "name": "stdout",
+          "output_type": "stream",
+          "text": [
+            "Best Parameters: {'model__n_estimators': 55, 'model__min_samples_split': 20, 'model__min_samples_leaf': 11, 'model__max_features': None, 'model__max_depth': 23, 'model__bootstrap': True}\n",
+            "Best Score: -1.9197539988339372\n"
+          ]
+        }
+      ],
+      "source": [
+        "print(\"Best Parameters:\", random_search.best_params_)\n",
+        "print(\"Best Score:\", random_search.best_score_)"
+      ]
+    },
+    {
+      "cell_type": "markdown",
+      "metadata": {},
+      "source": [
+        "### params for config : \n",
+        "```python\n",
+        "DATASET_TRANSFORMS = [\n",
+        "    \"rm_gnv_st\",\n",
+        "    \"pca\",\n",
+        "    \"snow_index\",\n",
+        "    \"oh_enc_date\",\n",
+        "    \"scl_wtr_flows\",\n",
+        "    \"scl_catch\"\n",
+        "]\n",
+        "```\n"
+      ]
+    },
+    {
+      "cell_type": "code",
+      "execution_count": null,
+      "metadata": {},
+      "outputs": [
+        {
+          "name": "stdout",
+          "output_type": "stream",
+          "text": [
+            "Best Parameters: {'model__n_estimators': 60, 'model__min_samples_split': 20, 'model__min_samples_leaf': 9, 'model__max_features': None, 'model__max_depth': 13, 'model__bootstrap': True}\n",
+            "Best Score: -1.9379500224596236\n"
+          ]
+        }
+      ],
+      "source": [
+        "print(\"Best Parameters:\", random_search.best_params_)\n",
+        "print(\"Best Score:\", random_search.best_score_)"
+      ]
+    },
+    {
+      "cell_type": "markdown",
+      "metadata": {},
+      "source": [
+        "### params for config : \n",
+        "```python\n",
+        "DATASET_TRANSFORMS = [\n",
+        "    \"rm_gnv_st\",\n",
+        "    \"pca\",\n",
+        "    # \"snow_index\",\n",
+        "    \"oh_enc_date\",\n",
+        "    \"scl_wtr_flows\",\n",
+        "    \"scl_catch\"\n",
+        "]\n",
+        "```\n"
+      ]
+    },
+    {
+      "cell_type": "code",
+      "execution_count": null,
+      "metadata": {},
+      "outputs": [
+        {
+          "name": "stdout",
+          "output_type": "stream",
+          "text": [
+            "Best Parameters: {'model__n_estimators': 59, 'model__min_samples_split': 18, 'model__min_samples_leaf': 14, 'model__max_features': None, 'model__max_depth': 25, 'model__bootstrap': True}\n",
+            "Best Score: -1.923900362267943\n"
+          ]
+        }
+      ],
+      "source": [
+        "print(\"Best Parameters:\", random_search.best_params_)\n",
+        "print(\"Best Score:\", random_search.best_score_)"
+      ]
+    },
+    {
+      "cell_type": "markdown",
+      "metadata": {},
+      "source": [
+        "### params for config : \n",
+        "```python\n",
+        "DATASET_TRANSFORMS = [\n",
+        "    \"rm_gnv_st\",\n",
+        "    \"pca\",\n",
+        "    # \"snow_index\",\n",
+        "    \"oh_enc_date\",\n",
+        "    \"scl_wtr_flows\",\n",
+        "    \"scl_catch\"\n",
+        "]\n",
+        "```\n"
+      ]
+    },
+    {
+      "cell_type": "code",
+      "execution_count": null,
+      "metadata": {},
+      "outputs": [
+        {
+          "name": "stdout",
+          "output_type": "stream",
+          "text": [
+            "Best Parameters: {'model__n_estimators': 60, 'model__min_samples_split': 20, 'model__min_samples_leaf': 9, 'model__max_features': None, 'model__max_depth': 13, 'model__bootstrap': True}\n",
+            "Best Score: -1.9528121007193104\n"
+          ]
+        }
+      ],
+      "source": [
+        "print(\"Best Parameters:\", random_search.best_params_)\n",
+        "print(\"Best Score:\", random_search.best_score_)"
+      ]
+    },
+    {
+      "cell_type": "markdown",
+      "metadata": {},
+      "source": [
+        "### params for config : \n",
+        "```python\n",
+        "DATASET_TRANSFORMS = [\n",
+        "    \"rm_gnv_st\",\n",
+        "    \"pca\",\n",
+        "    # \"snow_index\",\n",
+        "    \"oh_enc_date\",\n",
+        "    \"scl_wtr_flows\",\n",
+        "    # \"rm_st_id\"\n",
+        "]\n",
+        "```\n"
+      ]
+    },
+    {
+      "cell_type": "code",
+      "execution_count": null,
+      "metadata": {},
+      "outputs": [
+        {
+          "name": "stdout",
+          "output_type": "stream",
+          "text": [
+            "Best Parameters: {'model__n_estimators': 57, 'model__min_samples_split': 20, 'model__min_samples_leaf': 14, 'model__max_features': None, 'model__max_depth': 22, 'model__bootstrap': True}\n",
+            "Best Score: -2.067613593686774\n"
+          ]
+        }
+      ],
+      "source": [
+        "print(\"Best Parameters:\", random_search.best_params_)\n",
+        "print(\"Best Score:\", random_search.best_score_)"
+      ]
+    },
+    {
+      "cell_type": "markdown",
+      "metadata": {},
+      "source": [
+        "### params for config : \n",
+        "```python\n",
+        "DATASET_TRANSFORMS = [\n",
+        "    \"rm_gnv_st\",\n",
+        "    \"pca\",\n",
+        "    # \"snow_index\",\n",
+        "    \"oh_enc_date\",\n",
+        "    \"scl_wtr_flows\",\n",
+        "    # \"rm_st_id\"\n",
+        "]\n",
+        "```\n"
+      ]
+    },
+    {
+      "cell_type": "code",
+      "execution_count": null,
+      "metadata": {},
+      "outputs": [
+        {
+          "name": "stdout",
+          "output_type": "stream",
+          "text": [
+            "Best Parameters: {'model__n_estimators': 55, 'model__min_samples_split': 22, 'model__min_samples_leaf': 16, 'model__max_features': None, 'model__max_depth': 25, 'model__bootstrap': True}\n",
+            "Best Score: -1.9144132951754593\n"
+          ]
+        }
+      ],
+      "source": [
+        "# print(\"Best Parameters:\", random_search.best_params_)\n",
+        "# print(\"Best Score:\", random_search.best_score_)"
+      ]
+    },
+    {
+      "cell_type": "markdown",
+      "metadata": {},
+      "source": [
+        "### params for config : \n",
+        "```python\n",
+        "DATASET_TRANSFORMS = [\n",
+        "    \"rm_gnv_st\",\n",
+        "    \"pca\",\n",
+        "    # \"snow_index\",\n",
+        "    \"oh_enc_date\",\n",
+        "    \"scl_wtr_flows\",\n",
+        "    # \"rm_st_id\"\n",
+        "]\n",
+        "```\n"
+      ]
+    },
+    {
+      "cell_type": "code",
+      "execution_count": null,
+      "metadata": {},
+      "outputs": [
+        {
+          "name": "stdout",
+          "output_type": "stream",
+          "text": [
+            "Best Parameters: {'model__n_estimators': 56, 'model__min_samples_split': 19, 'model__min_samples_leaf': 13, 'model__max_features': None, 'model__max_depth': 23, 'model__bootstrap': True}\n",
+            "Best Score: -1.9230515071418086\n"
+          ]
+        }
+      ],
+      "source": [
+        "# print(\"Best Parameters:\", random_search.best_params_)\n",
+        "# print(\"Best Score:\", random_search.best_score_)"
+      ]
+    },
+    {
+      "cell_type": "markdown",
+      "metadata": {},
+      "source": [
+        "### params for config : \n",
+        "```python\n",
+        "DATASET_TRANSFORMS = [\n",
+        "    \"rm_gnv_st\",\n",
+        "    \"pca\",\n",
+        "    # \"snow_index\",\n",
+        "    \"oh_enc_date\",\n",
+        "    \"scl_wtr_flows\",\n",
+        "    # \"rm_st_id\"\n",
+        "]\n",
+        "```\n"
+      ]
+    },
+    {
+      "cell_type": "code",
+      "execution_count": null,
+      "metadata": {},
+      "outputs": [
+        {
+          "name": "stdout",
+          "output_type": "stream",
+          "text": [
+            "Best Parameters: {'model__n_estimators': 57, 'model__min_samples_split': 20, 'model__min_samples_leaf': 11, 'model__max_features': None, 'model__max_depth': 17, 'model__bootstrap': True}\n",
+            "Best Score: -1.9198867119123673\n"
+          ]
+        }
+      ],
+      "source": [
+        "# print(\"Best Parameters:\", random_search.best_params_)\n",
+        "# print(\"Best Score:\", random_search.best_score_)"
+      ]
+    },
+    {
+      "cell_type": "markdown",
+      "metadata": {},
+      "source": [
+        "### params for config : \n",
+        "```python\n",
+        "DATASET_TRANSFORMS = [\n",
+        "    \"rm_gnv_st\",\n",
+        "    \"pca\",\n",
+        "    # \"snow_index\",\n",
+        "    \"oh_enc_date\",\n",
+        "    \"scl_wtr_flows\",\n",
+        "    # \"rm_st_id\"\n",
+        "]\n",
+        "```\n"
+      ]
+    },
+    {
+      "cell_type": "code",
+      "execution_count": null,
+      "metadata": {},
+      "outputs": [
+        {
+          "name": "stdout",
+          "output_type": "stream",
+          "text": [
+            "Best Parameters: {'model__n_estimators': 60, 'model__min_samples_split': 20, 'model__min_samples_leaf': 9, 'model__max_features': None, 'model__max_depth': 13, 'model__bootstrap': True}\n",
+            "Best Score: -2.1232930047642933\n"
+          ]
+        }
+      ],
+      "source": [
+        "# print(\"Best Parameters:\", random_search.best_params_)\n",
+        "# print(\"Best Score:\", random_search.best_score_)"
+      ]
+    },
+    {
+      "cell_type": "markdown",
+      "metadata": {},
+      "source": [
+        "### params for config : \n",
+        "```python\n",
+        "DATASET_TRANSFORMS = [\n",
+        "    \"rm_gnv_st\",\n",
+        "    \"pca\",\n",
+        "    # \"snow_index\",\n",
+        "    \"oh_enc_date\",\n",
+        "    \"scl_wtr_flows\",\n",
+        "    # \"rm_st_id\"\n",
+        "]\n",
+        "```\n"
+      ]
+    },
+    {
+      "cell_type": "code",
+      "execution_count": null,
+      "metadata": {},
+      "outputs": [
+        {
+          "name": "stdout",
+          "output_type": "stream",
+          "text": [
+            "Best Parameters: {'model__n_estimators': 60, 'model__min_samples_split': 20, 'model__min_samples_leaf': 9, 'model__max_features': None, 'model__max_depth': 13, 'model__bootstrap': True}\n",
+            "Best Score: -2.1232930047642933\n"
+          ]
+        }
+      ],
+      "source": [
+        "# print(\"Best Parameters:\", random_search.best_params_)\n",
+        "# print(\"Best Score:\", random_search.best_score_)"
+      ]
+    },
+    {
+      "cell_type": "markdown",
+      "metadata": {},
+      "source": [
+        "### params for config : \n",
+        "```python\n",
+        "DATASET_TRANSFORMS = [\n",
+        "    \"remove_geneve_station\",\n",
+        "    \"full_pca\",\n",
+        "    # \"snow_index\",\n",
+        "    \"one_hot_encode_month_season\",\n",
+        "    \"scale_train_waterflows\",\n",
+        "]\n",
+        "```\n"
+      ]
+    },
+    {
+      "cell_type": "code",
+      "execution_count": null,
+      "metadata": {},
+      "outputs": [
+        {
+          "name": "stdout",
+          "output_type": "stream",
+          "text": [
+            "Best Parameters: {'model__n_estimators': 60, 'model__min_samples_split': 20, 'model__min_samples_leaf': 9, 'model__max_features': None, 'model__max_depth': 13, 'model__bootstrap': True}\n",
+            "Best Score: -2.1232930047642933\n"
+          ]
+        }
+      ],
+      "source": [
+        "# print(\"Best Parameters:\", random_search.best_params_)\n",
+        "# print(\"Best Score:\", random_search.best_score_)"
+      ]
+    },
+    {
+      "cell_type": "markdown",
+      "metadata": {},
+      "source": [
+        "### params for qrf pca_and_sin_season_encode"
+      ]
+    },
+    {
+      "cell_type": "code",
+      "execution_count": null,
+      "metadata": {},
+      "outputs": [
+        {
+          "name": "stdout",
+          "output_type": "stream",
+          "text": [
+            "Best Parameters: {'model__n_estimators': 60, 'model__min_samples_split': 20, 'model__min_samples_leaf': 9, 'model__max_features': None, 'model__max_depth': 13, 'model__bootstrap': True}\n",
+            "Best Score: -2.1232930047642933\n"
+          ]
+        }
+      ],
+      "source": [
+        "# print(\"Best Parameters:\", random_search.best_params_)\n",
+        "# print(\"Best Score:\", random_search.best_score_)"
+      ]
+    },
+    {
+      "cell_type": "markdown",
+      "metadata": {},
+      "source": [
+        "### params for qrf full_pca"
+      ]
+    },
+    {
+      "cell_type": "code",
+      "execution_count": null,
+      "metadata": {},
+      "outputs": [
+        {
+          "name": "stdout",
+          "output_type": "stream",
+          "text": [
+            "Best Parameters: {'model__n_estimators': 60, 'model__min_samples_split': 20, 'model__min_samples_leaf': 9, 'model__max_features': None, 'model__max_depth': 13, 'model__bootstrap': True}\n",
+            "Best Score: -2.1232930047642933\n"
+          ]
+        }
+      ],
+      "source": [
+        "# print(\"Best Parameters:\", random_search.best_params_)\n",
+        "# print(\"Best Score:\", random_search.best_score_)"
+      ]
+    },
+    {
+      "cell_type": "markdown",
+      "metadata": {},
+      "source": [
+        "#### b. GA"
+      ]
+    },
+    {
+      "cell_type": "markdown",
+      "metadata": {},
+      "source": [
+        "COMMING SOON"
+      ]
+    }
+  ],
+  "metadata": {
+    "kernelspec": {
+      "display_name": ".venv",
+      "language": "python",
+      "name": "python3"
+    },
+    "language_info": {
+      "codemirror_mode": {
+        "name": "ipython",
+        "version": 3
+      },
+      "file_extension": ".py",
+      "mimetype": "text/x-python",
+      "name": "python",
+      "nbconvert_exporter": "python",
+      "pygments_lexer": "ipython3",
+      "version": "3.12.2"
+    }
   },
-  {
-   "cell_type": "code",
-   "execution_count": 31,
-   "metadata": {},
-   "outputs": [],
-   "source": [
-    "# Standard library imports\n",
-    "import os\n",
-    "import sys\n",
-    "\n",
-    "# Third-party imports\n",
-    "from functools import partial\n",
-    "import pandas as pd\n",
-    "from quantile_forest import RandomForestQuantileRegressor\n",
-    "from sklearn.compose import ColumnTransformer\n",
-    "from sklearn.pipeline import Pipeline\n",
-    "from sklearn.model_selection import RandomizedSearchCV\n",
-    "from sklearn.ensemble import GradientBoostingRegressor\n",
-    "\n",
-    "# Append project root to sys.path for local imports\n",
-    "sys.path.append(os.path.abspath(os.path.join(os.getcwd(), '..', '..', '..', '..')))\n",
-    "\n",
-    "# Local application imports\n",
-    "from src.utils.model import get_station_stats, custom_log_likelihood\n",
-    "from src.utils.SpatioTemporalSplit import SpatioTemporalSplit\n",
-    "from src.utils.custom_models import SnowIndexComputeTransformer\n"
-   ]
-  },
-  {
-   "cell_type": "markdown",
-   "metadata": {},
-   "source": [
-    "Defines constants :\n",
-    "* INPUT_DIR must be the same as the one defined in *00 Preprocessing/Feature Engineering*.\n",
-    "* MODEL_DIR is the directory where the exploration models will be saved."
-   ]
-  },
-  {
-   "cell_type": "code",
-   "execution_count": 32,
-   "metadata": {},
-   "outputs": [],
-   "source": [
-    "INPUT_DIR = \"../../../../data/input/\"\n",
-    "MODEL_DIR = \"../../../../models/exploration/\"\n",
-    "\n",
-    "SEED = 42 \n",
-    "ALPHA = 0.1\n",
-    "WEEK_TO_PREDICT=4 \n",
-<<<<<<< HEAD
-    "DATASET_SPEC=\"pca_and_sin_season_encode\" \n",
-=======
-    "DATASET_TRANSFORMS = [\n",
-    "    \"rm_gnv_st\",\n",
-    "    \"pca\",\n",
-    "    # \"snow_index\",\n",
-    "    \"oh_enc_date\",\n",
-    "    \"scl_wtr_flows\",\n",
-    "    \"scl_catch\"\n",
-    "]\n",
-    "\n",
-    "DATASET_SPEC = \"_\".join(DATASET_TRANSFORMS)\n",
->>>>>>> f197492b
-    "\n",
-    "# columns to drop : target at different horizon, station_code, and features removed from Feature Selection\n",
-    "TO_DROP = [\"water_flow_week1\", \"station_code\", \"water_flow_week2\", \"water_flow_week3\", \"water_flow_week4\"]"
-   ]
-  },
-  {
-   "cell_type": "markdown",
-   "metadata": {},
-   "source": [
-    "# 2. Data Loading\n",
-    "Load in the baseline datasets, create the directory to save models."
-   ]
-  },
-  {
-   "cell_type": "code",
-   "execution_count": 33,
-   "metadata": {},
-   "outputs": [],
-   "source": [
-    "# load the dataset\n",
-    "ds_train = pd.read_csv(f\"{INPUT_DIR}dataset_{DATASET_SPEC}.csv\")\n",
-    "train_data = ds_train.copy()\n",
-    "train_data.reset_index(inplace=True)\n",
-    "train_data = train_data.loc[:, ~train_data.columns.duplicated()]\n",
-    "ds_train = ds_train.set_index(\"ObsDate\")\n",
-    "y_train = train_data[f\"water_flow_week{WEEK_TO_PREDICT}\"]\n",
-    "cv_data = train_data.copy()\n"
-   ]
-  },
-  {
-   "cell_type": "markdown",
-   "metadata": {},
-   "source": [
-    "### 3. Model preparation\n",
-    "\n",
-    "Compute station statistics (usefull for scalling)"
-   ]
-  },
-  {
-   "cell_type": "code",
-   "execution_count": 34,
-   "metadata": {},
-   "outputs": [],
-   "source": [
-    "station_stats = get_station_stats(\n",
-    "    y_train.to_numpy(),\n",
-    "    train_data[\"station_code\"].to_numpy()\n",
-    ")"
-   ]
-  },
-  {
-   "cell_type": "markdown",
-   "metadata": {},
-   "source": [
-    "Create a custom Pipeline to keep track of the station code"
-   ]
-  },
-  {
-   "cell_type": "code",
-   "execution_count": 35,
-   "metadata": {},
-   "outputs": [],
-   "source": [
-    "cols_to_drop = TO_DROP.copy()\n",
-    "cols_to_drop += [\"ObsDate\"]\n",
-    "predictor_cols = [col for col in cv_data.columns if col not in cols_to_drop]\n",
-    "preprocessor = ColumnTransformer(transformers=[\n",
-    "    ('select', 'passthrough', predictor_cols)\n",
-    "], remainder='drop')\n",
-    "\n",
-    "snowIndexer = SnowIndexComputeTransformer()\n",
-    "\n",
-    "qrf_week1 = RandomForestQuantileRegressor(n_estimators=10, max_depth=10, min_samples_leaf=10)\n",
-    "# qrf_week1 = GradientBoostingRegressor()\n",
-    "\n",
-    "pipeline = Pipeline(steps=[\n",
-    "    ('snowindexer', SnowIndexComputeTransformer(temp_col_name=\"tempartures_pca_1\", rain_col_name=\"precipitations_pca_1\",)),\n",
-    "    ('preprocessor', preprocessor),\n",
-    "    ('model', qrf_week1)\n",
-    "])"
-   ]
-  },
-  {
-   "cell_type": "markdown",
-   "metadata": {},
-   "source": [
-    "Initialisation of the log likelihood scorer"
-   ]
-  },
-  {
-   "cell_type": "code",
-<<<<<<< HEAD
-   "execution_count": 36,
-=======
-   "execution_count": 6,
->>>>>>> f197492b
-   "metadata": {},
-   "outputs": [],
-   "source": [
-    "def inverted_log_likelihood(estimator, X, y_true, cv_data, station_stats, alpha=0.1):\n",
-    "    return -custom_log_likelihood(estimator, X, y_true, cv_data, station_stats, alpha=alpha)"
-   ]
-  },
-  {
-   "cell_type": "code",
-<<<<<<< HEAD
-   "execution_count": 37,
-=======
-   "execution_count": 7,
->>>>>>> f197492b
-   "metadata": {},
-   "outputs": [],
-   "source": [
-    "scorer = partial(inverted_log_likelihood,\n",
-    "                 cv_data=cv_data,\n",
-    "                 station_stats=station_stats,\n",
-    "                 alpha=ALPHA)"
-   ]
-  },
-  {
-   "cell_type": "markdown",
-   "metadata": {},
-   "source": [
-    "Initialisation of the SpatioTemporal Splitter"
-   ]
-  },
-  {
-   "cell_type": "code",
-<<<<<<< HEAD
-   "execution_count": 38,
-=======
-   "execution_count": 8,
->>>>>>> f197492b
-   "metadata": {},
-   "outputs": [],
-   "source": [
-    "cv = SpatioTemporalSplit(\n",
-    "    n_splits=10,\n",
-    "    date_col='ObsDate',\n",
-    "    station_col='station_code',\n",
-    "    temporal_frac=0.75,\n",
-    "    spatial_frac=0.75,\n",
-    "    random_state=42\n",
-    ")\n"
-   ]
-  },
-  {
-   "cell_type": "markdown",
-   "metadata": {},
-   "source": [
-    "### 4. Hyper parameter tuning\n",
-    "\n",
-    "Define the hyperparameter distributions for random search, take care the parameters presented here are choosen so that the search is fast you need to explore wider parameters range.\n",
-    "\n",
-    "#### a. Random Search"
-   ]
-  },
-  {
-   "cell_type": "code",
-   "execution_count": 41,
-   "metadata": {},
-   "outputs": [
-    {
-     "name": "stdout",
-     "output_type": "stream",
-     "text": [
-<<<<<<< HEAD
-      "Fitting 10 folds for each of 150 candidates, totalling 1500 fits\n"
-=======
-      "Fitting 10 folds for each of 60 candidates, totalling 600 fits\n"
->>>>>>> f197492b
-     ]
-    },
-    {
-     "data": {
-      "text/html": [
-<<<<<<< HEAD
-       "<style>#sk-container-id-7 {\n",
-=======
-       "<style>#sk-container-id-1 {\n",
->>>>>>> f197492b
-       "  /* Definition of color scheme common for light and dark mode */\n",
-       "  --sklearn-color-text: black;\n",
-       "  --sklearn-color-line: gray;\n",
-       "  /* Definition of color scheme for unfitted estimators */\n",
-       "  --sklearn-color-unfitted-level-0: #fff5e6;\n",
-       "  --sklearn-color-unfitted-level-1: #f6e4d2;\n",
-       "  --sklearn-color-unfitted-level-2: #ffe0b3;\n",
-       "  --sklearn-color-unfitted-level-3: chocolate;\n",
-       "  /* Definition of color scheme for fitted estimators */\n",
-       "  --sklearn-color-fitted-level-0: #f0f8ff;\n",
-       "  --sklearn-color-fitted-level-1: #d4ebff;\n",
-       "  --sklearn-color-fitted-level-2: #b3dbfd;\n",
-       "  --sklearn-color-fitted-level-3: cornflowerblue;\n",
-       "\n",
-       "  /* Specific color for light theme */\n",
-       "  --sklearn-color-text-on-default-background: var(--sg-text-color, var(--theme-code-foreground, var(--jp-content-font-color1, black)));\n",
-       "  --sklearn-color-background: var(--sg-background-color, var(--theme-background, var(--jp-layout-color0, white)));\n",
-       "  --sklearn-color-border-box: var(--sg-text-color, var(--theme-code-foreground, var(--jp-content-font-color1, black)));\n",
-       "  --sklearn-color-icon: #696969;\n",
-       "\n",
-       "  @media (prefers-color-scheme: dark) {\n",
-       "    /* Redefinition of color scheme for dark theme */\n",
-       "    --sklearn-color-text-on-default-background: var(--sg-text-color, var(--theme-code-foreground, var(--jp-content-font-color1, white)));\n",
-       "    --sklearn-color-background: var(--sg-background-color, var(--theme-background, var(--jp-layout-color0, #111)));\n",
-       "    --sklearn-color-border-box: var(--sg-text-color, var(--theme-code-foreground, var(--jp-content-font-color1, white)));\n",
-       "    --sklearn-color-icon: #878787;\n",
-       "  }\n",
-       "}\n",
-       "\n",
-<<<<<<< HEAD
-       "#sk-container-id-7 {\n",
-       "  color: var(--sklearn-color-text);\n",
-       "}\n",
-       "\n",
-       "#sk-container-id-7 pre {\n",
-       "  padding: 0;\n",
-       "}\n",
-       "\n",
-       "#sk-container-id-7 input.sk-hidden--visually {\n",
-=======
-       "#sk-container-id-1 {\n",
-       "  color: var(--sklearn-color-text);\n",
-       "}\n",
-       "\n",
-       "#sk-container-id-1 pre {\n",
-       "  padding: 0;\n",
-       "}\n",
-       "\n",
-       "#sk-container-id-1 input.sk-hidden--visually {\n",
->>>>>>> f197492b
-       "  border: 0;\n",
-       "  clip: rect(1px 1px 1px 1px);\n",
-       "  clip: rect(1px, 1px, 1px, 1px);\n",
-       "  height: 1px;\n",
-       "  margin: -1px;\n",
-       "  overflow: hidden;\n",
-       "  padding: 0;\n",
-       "  position: absolute;\n",
-       "  width: 1px;\n",
-       "}\n",
-       "\n",
-<<<<<<< HEAD
-       "#sk-container-id-7 div.sk-dashed-wrapped {\n",
-=======
-       "#sk-container-id-1 div.sk-dashed-wrapped {\n",
->>>>>>> f197492b
-       "  border: 1px dashed var(--sklearn-color-line);\n",
-       "  margin: 0 0.4em 0.5em 0.4em;\n",
-       "  box-sizing: border-box;\n",
-       "  padding-bottom: 0.4em;\n",
-       "  background-color: var(--sklearn-color-background);\n",
-       "}\n",
-       "\n",
-<<<<<<< HEAD
-       "#sk-container-id-7 div.sk-container {\n",
-=======
-       "#sk-container-id-1 div.sk-container {\n",
->>>>>>> f197492b
-       "  /* jupyter's `normalize.less` sets `[hidden] { display: none; }`\n",
-       "     but bootstrap.min.css set `[hidden] { display: none !important; }`\n",
-       "     so we also need the `!important` here to be able to override the\n",
-       "     default hidden behavior on the sphinx rendered scikit-learn.org.\n",
-       "     See: https://github.com/scikit-learn/scikit-learn/issues/21755 */\n",
-       "  display: inline-block !important;\n",
-       "  position: relative;\n",
-       "}\n",
-       "\n",
-<<<<<<< HEAD
-       "#sk-container-id-7 div.sk-text-repr-fallback {\n",
-=======
-       "#sk-container-id-1 div.sk-text-repr-fallback {\n",
->>>>>>> f197492b
-       "  display: none;\n",
-       "}\n",
-       "\n",
-       "div.sk-parallel-item,\n",
-       "div.sk-serial,\n",
-       "div.sk-item {\n",
-       "  /* draw centered vertical line to link estimators */\n",
-       "  background-image: linear-gradient(var(--sklearn-color-text-on-default-background), var(--sklearn-color-text-on-default-background));\n",
-       "  background-size: 2px 100%;\n",
-       "  background-repeat: no-repeat;\n",
-       "  background-position: center center;\n",
-       "}\n",
-       "\n",
-       "/* Parallel-specific style estimator block */\n",
-       "\n",
-<<<<<<< HEAD
-       "#sk-container-id-7 div.sk-parallel-item::after {\n",
-=======
-       "#sk-container-id-1 div.sk-parallel-item::after {\n",
->>>>>>> f197492b
-       "  content: \"\";\n",
-       "  width: 100%;\n",
-       "  border-bottom: 2px solid var(--sklearn-color-text-on-default-background);\n",
-       "  flex-grow: 1;\n",
-       "}\n",
-       "\n",
-<<<<<<< HEAD
-       "#sk-container-id-7 div.sk-parallel {\n",
-=======
-       "#sk-container-id-1 div.sk-parallel {\n",
->>>>>>> f197492b
-       "  display: flex;\n",
-       "  align-items: stretch;\n",
-       "  justify-content: center;\n",
-       "  background-color: var(--sklearn-color-background);\n",
-       "  position: relative;\n",
-       "}\n",
-       "\n",
-<<<<<<< HEAD
-       "#sk-container-id-7 div.sk-parallel-item {\n",
-=======
-       "#sk-container-id-1 div.sk-parallel-item {\n",
->>>>>>> f197492b
-       "  display: flex;\n",
-       "  flex-direction: column;\n",
-       "}\n",
-       "\n",
-<<<<<<< HEAD
-       "#sk-container-id-7 div.sk-parallel-item:first-child::after {\n",
-=======
-       "#sk-container-id-1 div.sk-parallel-item:first-child::after {\n",
->>>>>>> f197492b
-       "  align-self: flex-end;\n",
-       "  width: 50%;\n",
-       "}\n",
-       "\n",
-<<<<<<< HEAD
-       "#sk-container-id-7 div.sk-parallel-item:last-child::after {\n",
-=======
-       "#sk-container-id-1 div.sk-parallel-item:last-child::after {\n",
->>>>>>> f197492b
-       "  align-self: flex-start;\n",
-       "  width: 50%;\n",
-       "}\n",
-       "\n",
-<<<<<<< HEAD
-       "#sk-container-id-7 div.sk-parallel-item:only-child::after {\n",
-=======
-       "#sk-container-id-1 div.sk-parallel-item:only-child::after {\n",
->>>>>>> f197492b
-       "  width: 0;\n",
-       "}\n",
-       "\n",
-       "/* Serial-specific style estimator block */\n",
-       "\n",
-<<<<<<< HEAD
-       "#sk-container-id-7 div.sk-serial {\n",
-=======
-       "#sk-container-id-1 div.sk-serial {\n",
->>>>>>> f197492b
-       "  display: flex;\n",
-       "  flex-direction: column;\n",
-       "  align-items: center;\n",
-       "  background-color: var(--sklearn-color-background);\n",
-       "  padding-right: 1em;\n",
-       "  padding-left: 1em;\n",
-       "}\n",
-       "\n",
-       "\n",
-       "/* Toggleable style: style used for estimator/Pipeline/ColumnTransformer box that is\n",
-       "clickable and can be expanded/collapsed.\n",
-       "- Pipeline and ColumnTransformer use this feature and define the default style\n",
-       "- Estimators will overwrite some part of the style using the `sk-estimator` class\n",
-       "*/\n",
-       "\n",
-       "/* Pipeline and ColumnTransformer style (default) */\n",
-       "\n",
-<<<<<<< HEAD
-       "#sk-container-id-7 div.sk-toggleable {\n",
-=======
-       "#sk-container-id-1 div.sk-toggleable {\n",
->>>>>>> f197492b
-       "  /* Default theme specific background. It is overwritten whether we have a\n",
-       "  specific estimator or a Pipeline/ColumnTransformer */\n",
-       "  background-color: var(--sklearn-color-background);\n",
-       "}\n",
-       "\n",
-       "/* Toggleable label */\n",
-<<<<<<< HEAD
-       "#sk-container-id-7 label.sk-toggleable__label {\n",
-=======
-       "#sk-container-id-1 label.sk-toggleable__label {\n",
->>>>>>> f197492b
-       "  cursor: pointer;\n",
-       "  display: block;\n",
-       "  width: 100%;\n",
-       "  margin-bottom: 0;\n",
-       "  padding: 0.5em;\n",
-       "  box-sizing: border-box;\n",
-       "  text-align: center;\n",
-       "}\n",
-       "\n",
-<<<<<<< HEAD
-       "#sk-container-id-7 label.sk-toggleable__label-arrow:before {\n",
-=======
-       "#sk-container-id-1 label.sk-toggleable__label-arrow:before {\n",
->>>>>>> f197492b
-       "  /* Arrow on the left of the label */\n",
-       "  content: \"▸\";\n",
-       "  float: left;\n",
-       "  margin-right: 0.25em;\n",
-       "  color: var(--sklearn-color-icon);\n",
-       "}\n",
-       "\n",
-<<<<<<< HEAD
-       "#sk-container-id-7 label.sk-toggleable__label-arrow:hover:before {\n",
-=======
-       "#sk-container-id-1 label.sk-toggleable__label-arrow:hover:before {\n",
->>>>>>> f197492b
-       "  color: var(--sklearn-color-text);\n",
-       "}\n",
-       "\n",
-       "/* Toggleable content - dropdown */\n",
-       "\n",
-<<<<<<< HEAD
-       "#sk-container-id-7 div.sk-toggleable__content {\n",
-=======
-       "#sk-container-id-1 div.sk-toggleable__content {\n",
->>>>>>> f197492b
-       "  max-height: 0;\n",
-       "  max-width: 0;\n",
-       "  overflow: hidden;\n",
-       "  text-align: left;\n",
-       "  /* unfitted */\n",
-       "  background-color: var(--sklearn-color-unfitted-level-0);\n",
-       "}\n",
-       "\n",
-<<<<<<< HEAD
-       "#sk-container-id-7 div.sk-toggleable__content.fitted {\n",
-=======
-       "#sk-container-id-1 div.sk-toggleable__content.fitted {\n",
->>>>>>> f197492b
-       "  /* fitted */\n",
-       "  background-color: var(--sklearn-color-fitted-level-0);\n",
-       "}\n",
-       "\n",
-<<<<<<< HEAD
-       "#sk-container-id-7 div.sk-toggleable__content pre {\n",
-=======
-       "#sk-container-id-1 div.sk-toggleable__content pre {\n",
->>>>>>> f197492b
-       "  margin: 0.2em;\n",
-       "  border-radius: 0.25em;\n",
-       "  color: var(--sklearn-color-text);\n",
-       "  /* unfitted */\n",
-       "  background-color: var(--sklearn-color-unfitted-level-0);\n",
-       "}\n",
-       "\n",
-<<<<<<< HEAD
-       "#sk-container-id-7 div.sk-toggleable__content.fitted pre {\n",
-=======
-       "#sk-container-id-1 div.sk-toggleable__content.fitted pre {\n",
->>>>>>> f197492b
-       "  /* unfitted */\n",
-       "  background-color: var(--sklearn-color-fitted-level-0);\n",
-       "}\n",
-       "\n",
-<<<<<<< HEAD
-       "#sk-container-id-7 input.sk-toggleable__control:checked~div.sk-toggleable__content {\n",
-=======
-       "#sk-container-id-1 input.sk-toggleable__control:checked~div.sk-toggleable__content {\n",
->>>>>>> f197492b
-       "  /* Expand drop-down */\n",
-       "  max-height: 200px;\n",
-       "  max-width: 100%;\n",
-       "  overflow: auto;\n",
-       "}\n",
-       "\n",
-<<<<<<< HEAD
-       "#sk-container-id-7 input.sk-toggleable__control:checked~label.sk-toggleable__label-arrow:before {\n",
-=======
-       "#sk-container-id-1 input.sk-toggleable__control:checked~label.sk-toggleable__label-arrow:before {\n",
->>>>>>> f197492b
-       "  content: \"▾\";\n",
-       "}\n",
-       "\n",
-       "/* Pipeline/ColumnTransformer-specific style */\n",
-       "\n",
-<<<<<<< HEAD
-       "#sk-container-id-7 div.sk-label input.sk-toggleable__control:checked~label.sk-toggleable__label {\n",
-=======
-       "#sk-container-id-1 div.sk-label input.sk-toggleable__control:checked~label.sk-toggleable__label {\n",
->>>>>>> f197492b
-       "  color: var(--sklearn-color-text);\n",
-       "  background-color: var(--sklearn-color-unfitted-level-2);\n",
-       "}\n",
-       "\n",
-<<<<<<< HEAD
-       "#sk-container-id-7 div.sk-label.fitted input.sk-toggleable__control:checked~label.sk-toggleable__label {\n",
-=======
-       "#sk-container-id-1 div.sk-label.fitted input.sk-toggleable__control:checked~label.sk-toggleable__label {\n",
->>>>>>> f197492b
-       "  background-color: var(--sklearn-color-fitted-level-2);\n",
-       "}\n",
-       "\n",
-       "/* Estimator-specific style */\n",
-       "\n",
-       "/* Colorize estimator box */\n",
-<<<<<<< HEAD
-       "#sk-container-id-7 div.sk-estimator input.sk-toggleable__control:checked~label.sk-toggleable__label {\n",
-=======
-       "#sk-container-id-1 div.sk-estimator input.sk-toggleable__control:checked~label.sk-toggleable__label {\n",
->>>>>>> f197492b
-       "  /* unfitted */\n",
-       "  background-color: var(--sklearn-color-unfitted-level-2);\n",
-       "}\n",
-       "\n",
-<<<<<<< HEAD
-       "#sk-container-id-7 div.sk-estimator.fitted input.sk-toggleable__control:checked~label.sk-toggleable__label {\n",
-=======
-       "#sk-container-id-1 div.sk-estimator.fitted input.sk-toggleable__control:checked~label.sk-toggleable__label {\n",
->>>>>>> f197492b
-       "  /* fitted */\n",
-       "  background-color: var(--sklearn-color-fitted-level-2);\n",
-       "}\n",
-       "\n",
-<<<<<<< HEAD
-       "#sk-container-id-7 div.sk-label label.sk-toggleable__label,\n",
-       "#sk-container-id-7 div.sk-label label {\n",
-=======
-       "#sk-container-id-1 div.sk-label label.sk-toggleable__label,\n",
-       "#sk-container-id-1 div.sk-label label {\n",
->>>>>>> f197492b
-       "  /* The background is the default theme color */\n",
-       "  color: var(--sklearn-color-text-on-default-background);\n",
-       "}\n",
-       "\n",
-       "/* On hover, darken the color of the background */\n",
-<<<<<<< HEAD
-       "#sk-container-id-7 div.sk-label:hover label.sk-toggleable__label {\n",
-=======
-       "#sk-container-id-1 div.sk-label:hover label.sk-toggleable__label {\n",
->>>>>>> f197492b
-       "  color: var(--sklearn-color-text);\n",
-       "  background-color: var(--sklearn-color-unfitted-level-2);\n",
-       "}\n",
-       "\n",
-       "/* Label box, darken color on hover, fitted */\n",
-<<<<<<< HEAD
-       "#sk-container-id-7 div.sk-label.fitted:hover label.sk-toggleable__label.fitted {\n",
-=======
-       "#sk-container-id-1 div.sk-label.fitted:hover label.sk-toggleable__label.fitted {\n",
->>>>>>> f197492b
-       "  color: var(--sklearn-color-text);\n",
-       "  background-color: var(--sklearn-color-fitted-level-2);\n",
-       "}\n",
-       "\n",
-       "/* Estimator label */\n",
-       "\n",
-<<<<<<< HEAD
-       "#sk-container-id-7 div.sk-label label {\n",
-=======
-       "#sk-container-id-1 div.sk-label label {\n",
->>>>>>> f197492b
-       "  font-family: monospace;\n",
-       "  font-weight: bold;\n",
-       "  display: inline-block;\n",
-       "  line-height: 1.2em;\n",
-       "}\n",
-       "\n",
-<<<<<<< HEAD
-       "#sk-container-id-7 div.sk-label-container {\n",
-=======
-       "#sk-container-id-1 div.sk-label-container {\n",
->>>>>>> f197492b
-       "  text-align: center;\n",
-       "}\n",
-       "\n",
-       "/* Estimator-specific */\n",
-<<<<<<< HEAD
-       "#sk-container-id-7 div.sk-estimator {\n",
-=======
-       "#sk-container-id-1 div.sk-estimator {\n",
->>>>>>> f197492b
-       "  font-family: monospace;\n",
-       "  border: 1px dotted var(--sklearn-color-border-box);\n",
-       "  border-radius: 0.25em;\n",
-       "  box-sizing: border-box;\n",
-       "  margin-bottom: 0.5em;\n",
-       "  /* unfitted */\n",
-       "  background-color: var(--sklearn-color-unfitted-level-0);\n",
-       "}\n",
-       "\n",
-<<<<<<< HEAD
-       "#sk-container-id-7 div.sk-estimator.fitted {\n",
-=======
-       "#sk-container-id-1 div.sk-estimator.fitted {\n",
->>>>>>> f197492b
-       "  /* fitted */\n",
-       "  background-color: var(--sklearn-color-fitted-level-0);\n",
-       "}\n",
-       "\n",
-       "/* on hover */\n",
-<<<<<<< HEAD
-       "#sk-container-id-7 div.sk-estimator:hover {\n",
-=======
-       "#sk-container-id-1 div.sk-estimator:hover {\n",
->>>>>>> f197492b
-       "  /* unfitted */\n",
-       "  background-color: var(--sklearn-color-unfitted-level-2);\n",
-       "}\n",
-       "\n",
-<<<<<<< HEAD
-       "#sk-container-id-7 div.sk-estimator.fitted:hover {\n",
-=======
-       "#sk-container-id-1 div.sk-estimator.fitted:hover {\n",
->>>>>>> f197492b
-       "  /* fitted */\n",
-       "  background-color: var(--sklearn-color-fitted-level-2);\n",
-       "}\n",
-       "\n",
-       "/* Specification for estimator info (e.g. \"i\" and \"?\") */\n",
-       "\n",
-       "/* Common style for \"i\" and \"?\" */\n",
-       "\n",
-       ".sk-estimator-doc-link,\n",
-       "a:link.sk-estimator-doc-link,\n",
-       "a:visited.sk-estimator-doc-link {\n",
-       "  float: right;\n",
-       "  font-size: smaller;\n",
-       "  line-height: 1em;\n",
-       "  font-family: monospace;\n",
-       "  background-color: var(--sklearn-color-background);\n",
-       "  border-radius: 1em;\n",
-       "  height: 1em;\n",
-       "  width: 1em;\n",
-       "  text-decoration: none !important;\n",
-       "  margin-left: 1ex;\n",
-       "  /* unfitted */\n",
-       "  border: var(--sklearn-color-unfitted-level-1) 1pt solid;\n",
-       "  color: var(--sklearn-color-unfitted-level-1);\n",
-       "}\n",
-       "\n",
-       ".sk-estimator-doc-link.fitted,\n",
-       "a:link.sk-estimator-doc-link.fitted,\n",
-       "a:visited.sk-estimator-doc-link.fitted {\n",
-       "  /* fitted */\n",
-       "  border: var(--sklearn-color-fitted-level-1) 1pt solid;\n",
-       "  color: var(--sklearn-color-fitted-level-1);\n",
-       "}\n",
-       "\n",
-       "/* On hover */\n",
-       "div.sk-estimator:hover .sk-estimator-doc-link:hover,\n",
-       ".sk-estimator-doc-link:hover,\n",
-       "div.sk-label-container:hover .sk-estimator-doc-link:hover,\n",
-       ".sk-estimator-doc-link:hover {\n",
-       "  /* unfitted */\n",
-       "  background-color: var(--sklearn-color-unfitted-level-3);\n",
-       "  color: var(--sklearn-color-background);\n",
-       "  text-decoration: none;\n",
-       "}\n",
-       "\n",
-       "div.sk-estimator.fitted:hover .sk-estimator-doc-link.fitted:hover,\n",
-       ".sk-estimator-doc-link.fitted:hover,\n",
-       "div.sk-label-container:hover .sk-estimator-doc-link.fitted:hover,\n",
-       ".sk-estimator-doc-link.fitted:hover {\n",
-       "  /* fitted */\n",
-       "  background-color: var(--sklearn-color-fitted-level-3);\n",
-       "  color: var(--sklearn-color-background);\n",
-       "  text-decoration: none;\n",
-       "}\n",
-       "\n",
-       "/* Span, style for the box shown on hovering the info icon */\n",
-       ".sk-estimator-doc-link span {\n",
-       "  display: none;\n",
-       "  z-index: 9999;\n",
-       "  position: relative;\n",
-       "  font-weight: normal;\n",
-       "  right: .2ex;\n",
-       "  padding: .5ex;\n",
-       "  margin: .5ex;\n",
-       "  width: min-content;\n",
-       "  min-width: 20ex;\n",
-       "  max-width: 50ex;\n",
-       "  color: var(--sklearn-color-text);\n",
-       "  box-shadow: 2pt 2pt 4pt #999;\n",
-       "  /* unfitted */\n",
-       "  background: var(--sklearn-color-unfitted-level-0);\n",
-       "  border: .5pt solid var(--sklearn-color-unfitted-level-3);\n",
-       "}\n",
-       "\n",
-       ".sk-estimator-doc-link.fitted span {\n",
-       "  /* fitted */\n",
-       "  background: var(--sklearn-color-fitted-level-0);\n",
-       "  border: var(--sklearn-color-fitted-level-3);\n",
-       "}\n",
-       "\n",
-       ".sk-estimator-doc-link:hover span {\n",
-       "  display: block;\n",
-       "}\n",
-       "\n",
-       "/* \"?\"-specific style due to the `<a>` HTML tag */\n",
-       "\n",
-<<<<<<< HEAD
-       "#sk-container-id-7 a.estimator_doc_link {\n",
-=======
-       "#sk-container-id-1 a.estimator_doc_link {\n",
->>>>>>> f197492b
-       "  float: right;\n",
-       "  font-size: 1rem;\n",
-       "  line-height: 1em;\n",
-       "  font-family: monospace;\n",
-       "  background-color: var(--sklearn-color-background);\n",
-       "  border-radius: 1rem;\n",
-       "  height: 1rem;\n",
-       "  width: 1rem;\n",
-       "  text-decoration: none;\n",
-       "  /* unfitted */\n",
-       "  color: var(--sklearn-color-unfitted-level-1);\n",
-       "  border: var(--sklearn-color-unfitted-level-1) 1pt solid;\n",
-       "}\n",
-       "\n",
-<<<<<<< HEAD
-       "#sk-container-id-7 a.estimator_doc_link.fitted {\n",
-=======
-       "#sk-container-id-1 a.estimator_doc_link.fitted {\n",
->>>>>>> f197492b
-       "  /* fitted */\n",
-       "  border: var(--sklearn-color-fitted-level-1) 1pt solid;\n",
-       "  color: var(--sklearn-color-fitted-level-1);\n",
-       "}\n",
-       "\n",
-       "/* On hover */\n",
-<<<<<<< HEAD
-       "#sk-container-id-7 a.estimator_doc_link:hover {\n",
-=======
-       "#sk-container-id-1 a.estimator_doc_link:hover {\n",
->>>>>>> f197492b
-       "  /* unfitted */\n",
-       "  background-color: var(--sklearn-color-unfitted-level-3);\n",
-       "  color: var(--sklearn-color-background);\n",
-       "  text-decoration: none;\n",
-       "}\n",
-       "\n",
-<<<<<<< HEAD
-       "#sk-container-id-7 a.estimator_doc_link.fitted:hover {\n",
-       "  /* fitted */\n",
-       "  background-color: var(--sklearn-color-fitted-level-3);\n",
-       "}\n",
-       "</style><div id=\"sk-container-id-7\" class=\"sk-top-container\"><div class=\"sk-text-repr-fallback\"><pre>RandomizedSearchCV(cv=SpatioTemporalSplit(date_col=&#x27;ObsDate&#x27;, n_splits=10, random_state=42,\n",
-=======
-       "#sk-container-id-1 a.estimator_doc_link.fitted:hover {\n",
-       "  /* fitted */\n",
-       "  background-color: var(--sklearn-color-fitted-level-3);\n",
-       "}\n",
-       "</style><div id=\"sk-container-id-1\" class=\"sk-top-container\"><div class=\"sk-text-repr-fallback\"><pre>RandomizedSearchCV(cv=SpatioTemporalSplit(date_col=&#x27;ObsDate&#x27;, n_splits=10, random_state=42,\n",
->>>>>>> f197492b
-       "          spatial_frac=0.75, station_col=&#x27;station_code&#x27;,\n",
-       "          temporal_frac=0.75),\n",
-       "                   estimator=Pipeline(steps=[(&#x27;snowindexer&#x27;,\n",
-       "                                              SnowIndexComputeTransformer(rain_col_name=&#x27;precipitations_pca_1&#x27;,\n",
-       "                                                                          temp_col_name=&#x27;tempartures_pca_1&#x27;)),\n",
-       "                                             (&#x27;preprocessor&#x27;,\n",
-       "                                              ColumnTransformer(transformers=[(&#x27;sele...\n",
-       "56610000       23.377976   23.457733   5.101114   239.909086\n",
-       "56659998       54.755126   55.453785  15.689386   497.734400\n",
-       "56850000      516.520907  393.334227  78.868197  4139.149729\n",
-       "56920000      641.241255  475.821862  78.868197  4706.547286\n",
-       "56960005       17.047871   17.425587   0.427629   183.796629\n",
-       "56976000       38.228149   38.697128   7.174386   478.103714\n",
-       "56978000       40.141581   36.289862   7.772443   327.381457\n",
-       "56994500      779.861212  676.747417  78.868197  5603.885929, alpha=0.1),\n",
-<<<<<<< HEAD
-       "                   verbose=3)</pre><b>In a Jupyter environment, please rerun this cell to show the HTML representation or trust the notebook. <br />On GitHub, the HTML representation is unable to render, please try loading this page with nbviewer.org.</b></div><div class=\"sk-container\" hidden><div class=\"sk-item sk-dashed-wrapped\"><div class=\"sk-label-container\"><div class=\"sk-label fitted sk-toggleable\"><input class=\"sk-toggleable__control sk-hidden--visually\" id=\"sk-estimator-id-37\" type=\"checkbox\" ><label for=\"sk-estimator-id-37\" class=\"sk-toggleable__label fitted sk-toggleable__label-arrow fitted\">&nbsp;&nbsp;RandomizedSearchCV<a class=\"sk-estimator-doc-link fitted\" rel=\"noreferrer\" target=\"_blank\" href=\"https://scikit-learn.org/1.5/modules/generated/sklearn.model_selection.RandomizedSearchCV.html\">?<span>Documentation for RandomizedSearchCV</span></a><span class=\"sk-estimator-doc-link fitted\">i<span>Fitted</span></span></label><div class=\"sk-toggleable__content fitted\"><pre>RandomizedSearchCV(cv=SpatioTemporalSplit(date_col=&#x27;ObsDate&#x27;, n_splits=10, random_state=42,\n",
-=======
-       "                   verbose=3)</pre><b>In a Jupyter environment, please rerun this cell to show the HTML representation or trust the notebook. <br />On GitHub, the HTML representation is unable to render, please try loading this page with nbviewer.org.</b></div><div class=\"sk-container\" hidden><div class=\"sk-item sk-dashed-wrapped\"><div class=\"sk-label-container\"><div class=\"sk-label fitted sk-toggleable\"><input class=\"sk-toggleable__control sk-hidden--visually\" id=\"sk-estimator-id-1\" type=\"checkbox\" ><label for=\"sk-estimator-id-1\" class=\"sk-toggleable__label fitted sk-toggleable__label-arrow fitted\">&nbsp;&nbsp;RandomizedSearchCV<a class=\"sk-estimator-doc-link fitted\" rel=\"noreferrer\" target=\"_blank\" href=\"https://scikit-learn.org/1.5/modules/generated/sklearn.model_selection.RandomizedSearchCV.html\">?<span>Documentation for RandomizedSearchCV</span></a><span class=\"sk-estimator-doc-link fitted\">i<span>Fitted</span></span></label><div class=\"sk-toggleable__content fitted\"><pre>RandomizedSearchCV(cv=SpatioTemporalSplit(date_col=&#x27;ObsDate&#x27;, n_splits=10, random_state=42,\n",
->>>>>>> f197492b
-       "          spatial_frac=0.75, station_col=&#x27;station_code&#x27;,\n",
-       "          temporal_frac=0.75),\n",
-       "                   estimator=Pipeline(steps=[(&#x27;snowindexer&#x27;,\n",
-       "                                              SnowIndexComputeTransformer(rain_col_name=&#x27;precipitations_pca_1&#x27;,\n",
-       "                                                                          temp_col_name=&#x27;tempartures_pca_1&#x27;)),\n",
-       "                                             (&#x27;preprocessor&#x27;,\n",
-       "                                              ColumnTransformer(transformers=[(&#x27;sele...\n",
-       "56610000       23.377976   23.457733   5.101114   239.909086\n",
-       "56659998       54.755126   55.453785  15.689386   497.734400\n",
-       "56850000      516.520907  393.334227  78.868197  4139.149729\n",
-       "56920000      641.241255  475.821862  78.868197  4706.547286\n",
-       "56960005       17.047871   17.425587   0.427629   183.796629\n",
-       "56976000       38.228149   38.697128   7.174386   478.103714\n",
-       "56978000       40.141581   36.289862   7.772443   327.381457\n",
-       "56994500      779.861212  676.747417  78.868197  5603.885929, alpha=0.1),\n",
-<<<<<<< HEAD
-       "                   verbose=3)</pre></div> </div></div><div class=\"sk-parallel\"><div class=\"sk-parallel-item\"><div class=\"sk-item\"><div class=\"sk-label-container\"><div class=\"sk-label fitted sk-toggleable\"><input class=\"sk-toggleable__control sk-hidden--visually\" id=\"sk-estimator-id-38\" type=\"checkbox\" ><label for=\"sk-estimator-id-38\" class=\"sk-toggleable__label fitted sk-toggleable__label-arrow fitted\">best_estimator_: Pipeline</label><div class=\"sk-toggleable__content fitted\"><pre>Pipeline(steps=[(&#x27;preprocessor&#x27;,\n",
-=======
-       "                   verbose=3)</pre></div> </div></div><div class=\"sk-parallel\"><div class=\"sk-parallel-item\"><div class=\"sk-item\"><div class=\"sk-label-container\"><div class=\"sk-label fitted sk-toggleable\"><input class=\"sk-toggleable__control sk-hidden--visually\" id=\"sk-estimator-id-2\" type=\"checkbox\" ><label for=\"sk-estimator-id-2\" class=\"sk-toggleable__label fitted sk-toggleable__label-arrow fitted\">best_estimator_: Pipeline</label><div class=\"sk-toggleable__content fitted\"><pre>Pipeline(steps=[(&#x27;snowindexer&#x27;,\n",
-       "                 SnowIndexComputeTransformer(altitude_weight=1,\n",
-       "                                             precip_weight=0.2,\n",
-       "                                             rain_col_name=&#x27;precipitations_pca_1&#x27;,\n",
-       "                                             temp_col_name=&#x27;tempartures_pca_1&#x27;,\n",
-       "                                             temp_weight=1)),\n",
-       "                (&#x27;preprocessor&#x27;,\n",
->>>>>>> f197492b
-       "                 ColumnTransformer(transformers=[(&#x27;select&#x27;, &#x27;passthrough&#x27;,\n",
-       "                                                  [&#x27;index&#x27;, &#x27;latitude&#x27;,\n",
-       "                                                   &#x27;longitude&#x27;, &#x27;catchment&#x27;,\n",
-       "                                                   &#x27;altitude&#x27;,\n",
-       "                                                   &#x27;water_flow_lag_1w&#x27;,\n",
-       "                                                   &#x27;water_flow_lag_2w&#x27;,\n",
-<<<<<<< HEAD
-       "                                                   &#x27;north_hemisphere&#x27;,\n",
-=======
-       "                                                   &#x27;...\n",
-       "                                                   &#x27;is_apr&#x27;, &#x27;is_may&#x27;, &#x27;is_jun&#x27;,\n",
-       "                                                   &#x27;is_jul&#x27;, &#x27;is_aug&#x27;, &#x27;is_sep&#x27;,\n",
-       "                                                   &#x27;is_oct&#x27;, &#x27;is_nov&#x27;, &#x27;is_dec&#x27;,\n",
->>>>>>> f197492b
-       "                                                   &#x27;soil_composition_pca_1&#x27;,\n",
-       "                                                   &#x27;soil_composition_pca_2&#x27;,\n",
-       "                                                   &#x27;soil_composition_pca_3&#x27;,\n",
-       "                                                   &#x27;soil_composition_pca_4&#x27;,\n",
-       "                                                   &#x27;soil_composition_pca_5&#x27;,\n",
-<<<<<<< HEAD
-       "                                                   &#x27;soil_composition_pca_6...\n",
-       "                                                   &#x27;soil_moisture_pca_1&#x27;,\n",
-       "                                                   &#x27;soil_moisture_pca_2&#x27;,\n",
-       "                                                   &#x27;tempartures_pca_1&#x27;,\n",
-       "                                                   &#x27;tempartures_lag_1w_pca_1&#x27;,\n",
-       "                                                   &#x27;precipitations_pca_1&#x27;,\n",
-       "                                                   &#x27;precipitations_pca_2&#x27;,\n",
-       "                                                   &#x27;precipitations_lag_1w_pca_1&#x27;,\n",
-       "                                                   &#x27;precipitations_lag_1w_pca_2&#x27;,\n",
-       "                                                   &#x27;month_sin&#x27;, &#x27;month_cos&#x27;, ...])])),\n",
-       "                (&#x27;model&#x27;,\n",
-       "                 RandomForestQuantileRegressor(max_depth=30, max_features=None,\n",
-       "                                               min_samples_leaf=9,\n",
-       "                                               min_samples_split=20,\n",
-       "                                               n_estimators=60))])</pre></div> </div></div><div class=\"sk-serial\"><div class=\"sk-item\"><div class=\"sk-serial\"><div class=\"sk-item sk-dashed-wrapped\"><div class=\"sk-label-container\"><div class=\"sk-label fitted sk-toggleable\"><input class=\"sk-toggleable__control sk-hidden--visually\" id=\"sk-estimator-id-39\" type=\"checkbox\" ><label for=\"sk-estimator-id-39\" class=\"sk-toggleable__label fitted sk-toggleable__label-arrow fitted\">&nbsp;preprocessor: ColumnTransformer<a class=\"sk-estimator-doc-link fitted\" rel=\"noreferrer\" target=\"_blank\" href=\"https://scikit-learn.org/1.5/modules/generated/sklearn.compose.ColumnTransformer.html\">?<span>Documentation for preprocessor: ColumnTransformer</span></a></label><div class=\"sk-toggleable__content fitted\"><pre>ColumnTransformer(transformers=[(&#x27;select&#x27;, &#x27;passthrough&#x27;,\n",
-       "                                 [&#x27;index&#x27;, &#x27;latitude&#x27;, &#x27;longitude&#x27;, &#x27;catchment&#x27;,\n",
-       "                                  &#x27;altitude&#x27;, &#x27;water_flow_lag_1w&#x27;,\n",
-       "                                  &#x27;water_flow_lag_2w&#x27;, &#x27;north_hemisphere&#x27;,\n",
-       "                                  &#x27;soil_composition_pca_1&#x27;,\n",
-=======
-       "                                                   &#x27;soil_composition_pca_6&#x27;, ...])])),\n",
-       "                (&#x27;model&#x27;,\n",
-       "                 RandomForestQuantileRegressor(max_depth=25, max_features=None,\n",
-       "                                               min_samples_leaf=13,\n",
-       "                                               min_samples_split=19,\n",
-       "                                               n_estimators=52))])</pre></div> </div></div><div class=\"sk-serial\"><div class=\"sk-item\"><div class=\"sk-serial\"><div class=\"sk-item\"><div class=\"sk-estimator fitted sk-toggleable\"><input class=\"sk-toggleable__control sk-hidden--visually\" id=\"sk-estimator-id-3\" type=\"checkbox\" ><label for=\"sk-estimator-id-3\" class=\"sk-toggleable__label fitted sk-toggleable__label-arrow fitted\">SnowIndexComputeTransformer</label><div class=\"sk-toggleable__content fitted\"><pre>SnowIndexComputeTransformer(altitude_weight=1, precip_weight=0.2,\n",
-       "                            rain_col_name=&#x27;precipitations_pca_1&#x27;,\n",
-       "                            temp_col_name=&#x27;tempartures_pca_1&#x27;, temp_weight=1)</pre></div> </div></div><div class=\"sk-item sk-dashed-wrapped\"><div class=\"sk-label-container\"><div class=\"sk-label fitted sk-toggleable\"><input class=\"sk-toggleable__control sk-hidden--visually\" id=\"sk-estimator-id-4\" type=\"checkbox\" ><label for=\"sk-estimator-id-4\" class=\"sk-toggleable__label fitted sk-toggleable__label-arrow fitted\">&nbsp;preprocessor: ColumnTransformer<a class=\"sk-estimator-doc-link fitted\" rel=\"noreferrer\" target=\"_blank\" href=\"https://scikit-learn.org/1.5/modules/generated/sklearn.compose.ColumnTransformer.html\">?<span>Documentation for preprocessor: ColumnTransformer</span></a></label><div class=\"sk-toggleable__content fitted\"><pre>ColumnTransformer(transformers=[(&#x27;select&#x27;, &#x27;passthrough&#x27;,\n",
-       "                                 [&#x27;index&#x27;, &#x27;latitude&#x27;, &#x27;longitude&#x27;, &#x27;catchment&#x27;,\n",
-       "                                  &#x27;altitude&#x27;, &#x27;water_flow_lag_1w&#x27;,\n",
-       "                                  &#x27;water_flow_lag_2w&#x27;, &#x27;north_hemisphere&#x27;,\n",
-       "                                  &#x27;is_winter&#x27;, &#x27;is_spring&#x27;, &#x27;is_summer&#x27;,\n",
-       "                                  &#x27;is_autumn&#x27;, &#x27;is_jan&#x27;, &#x27;is_feb&#x27;, &#x27;is_mar&#x27;,\n",
-       "                                  &#x27;is_apr&#x27;, &#x27;is_may&#x27;, &#x27;is_jun&#x27;, &#x27;is_jul&#x27;,\n",
-       "                                  &#x27;is_aug&#x27;, &#x27;is_sep&#x27;, &#x27;is_oct&#x27;, &#x27;is_nov&#x27;,\n",
-       "                                  &#x27;is_dec&#x27;, &#x27;soil_composition_pca_1&#x27;,\n",
->>>>>>> f197492b
-       "                                  &#x27;soil_composition_pca_2&#x27;,\n",
-       "                                  &#x27;soil_composition_pca_3&#x27;,\n",
-       "                                  &#x27;soil_composition_pca_4&#x27;,\n",
-       "                                  &#x27;soil_composition_pca_5&#x27;,\n",
-<<<<<<< HEAD
-       "                                  &#x27;soil_composition_pca_6&#x27;,\n",
-       "                                  &#x27;soil_composition_pca_7&#x27;,\n",
-       "                                  &#x27;soil_composition_pca_8&#x27;,\n",
-       "                                  &#x27;soil_composition_pca_9&#x27;,\n",
-       "                                  &#x27;soil_composition_pca_10&#x27;,\n",
-       "                                  &#x27;evaporation_pca_1&#x27;,\n",
-       "                                  &#x27;evaporation_lag_1w_pca_1&#x27;,\n",
-       "                                  &#x27;soil_moisture_pca_1&#x27;, &#x27;soil_moisture_pca_2&#x27;,\n",
-       "                                  &#x27;tempartures_pca_1&#x27;,\n",
-       "                                  &#x27;tempartures_lag_1w_pca_1&#x27;,\n",
-       "                                  &#x27;precipitations_pca_1&#x27;,\n",
-       "                                  &#x27;precipitations_pca_2&#x27;,\n",
-       "                                  &#x27;precipitations_lag_1w_pca_1&#x27;,\n",
-       "                                  &#x27;precipitations_lag_1w_pca_2&#x27;, &#x27;month_sin&#x27;,\n",
-       "                                  &#x27;month_cos&#x27;, ...])])</pre></div> </div></div><div class=\"sk-parallel\"><div class=\"sk-parallel-item\"><div class=\"sk-item\"><div class=\"sk-label-container\"><div class=\"sk-label fitted sk-toggleable\"><input class=\"sk-toggleable__control sk-hidden--visually\" id=\"sk-estimator-id-40\" type=\"checkbox\" ><label for=\"sk-estimator-id-40\" class=\"sk-toggleable__label fitted sk-toggleable__label-arrow fitted\">select</label><div class=\"sk-toggleable__content fitted\"><pre>[&#x27;index&#x27;, &#x27;latitude&#x27;, &#x27;longitude&#x27;, &#x27;catchment&#x27;, &#x27;altitude&#x27;, &#x27;water_flow_lag_1w&#x27;, &#x27;water_flow_lag_2w&#x27;, &#x27;north_hemisphere&#x27;, &#x27;soil_composition_pca_1&#x27;, &#x27;soil_composition_pca_2&#x27;, &#x27;soil_composition_pca_3&#x27;, &#x27;soil_composition_pca_4&#x27;, &#x27;soil_composition_pca_5&#x27;, &#x27;soil_composition_pca_6&#x27;, &#x27;soil_composition_pca_7&#x27;, &#x27;soil_composition_pca_8&#x27;, &#x27;soil_composition_pca_9&#x27;, &#x27;soil_composition_pca_10&#x27;, &#x27;evaporation_pca_1&#x27;, &#x27;evaporation_lag_1w_pca_1&#x27;, &#x27;soil_moisture_pca_1&#x27;, &#x27;soil_moisture_pca_2&#x27;, &#x27;tempartures_pca_1&#x27;, &#x27;tempartures_lag_1w_pca_1&#x27;, &#x27;precipitations_pca_1&#x27;, &#x27;precipitations_pca_2&#x27;, &#x27;precipitations_lag_1w_pca_1&#x27;, &#x27;precipitations_lag_1w_pca_2&#x27;, &#x27;month_sin&#x27;, &#x27;month_cos&#x27;, &#x27;season_sin&#x27;, &#x27;season_cos&#x27;]</pre></div> </div></div><div class=\"sk-serial\"><div class=\"sk-item\"><div class=\"sk-estimator fitted sk-toggleable\"><input class=\"sk-toggleable__control sk-hidden--visually\" id=\"sk-estimator-id-41\" type=\"checkbox\" ><label for=\"sk-estimator-id-41\" class=\"sk-toggleable__label fitted sk-toggleable__label-arrow fitted\">passthrough</label><div class=\"sk-toggleable__content fitted\"><pre>passthrough</pre></div> </div></div></div></div></div></div></div><div class=\"sk-item\"><div class=\"sk-estimator fitted sk-toggleable\"><input class=\"sk-toggleable__control sk-hidden--visually\" id=\"sk-estimator-id-42\" type=\"checkbox\" ><label for=\"sk-estimator-id-42\" class=\"sk-toggleable__label fitted sk-toggleable__label-arrow fitted\">RandomForestQuantileRegressor</label><div class=\"sk-toggleable__content fitted\"><pre>RandomForestQuantileRegressor(max_depth=30, max_features=None,\n",
-       "                              min_samples_leaf=9, min_samples_split=20,\n",
-       "                              n_estimators=60)</pre></div> </div></div></div></div></div></div></div></div></div></div></div>"
-=======
-       "                                  &#x27;soil_composition_pca_6&#x27;, ...])])</pre></div> </div></div><div class=\"sk-parallel\"><div class=\"sk-parallel-item\"><div class=\"sk-item\"><div class=\"sk-label-container\"><div class=\"sk-label fitted sk-toggleable\"><input class=\"sk-toggleable__control sk-hidden--visually\" id=\"sk-estimator-id-5\" type=\"checkbox\" ><label for=\"sk-estimator-id-5\" class=\"sk-toggleable__label fitted sk-toggleable__label-arrow fitted\">select</label><div class=\"sk-toggleable__content fitted\"><pre>[&#x27;index&#x27;, &#x27;latitude&#x27;, &#x27;longitude&#x27;, &#x27;catchment&#x27;, &#x27;altitude&#x27;, &#x27;water_flow_lag_1w&#x27;, &#x27;water_flow_lag_2w&#x27;, &#x27;north_hemisphere&#x27;, &#x27;is_winter&#x27;, &#x27;is_spring&#x27;, &#x27;is_summer&#x27;, &#x27;is_autumn&#x27;, &#x27;is_jan&#x27;, &#x27;is_feb&#x27;, &#x27;is_mar&#x27;, &#x27;is_apr&#x27;, &#x27;is_may&#x27;, &#x27;is_jun&#x27;, &#x27;is_jul&#x27;, &#x27;is_aug&#x27;, &#x27;is_sep&#x27;, &#x27;is_oct&#x27;, &#x27;is_nov&#x27;, &#x27;is_dec&#x27;, &#x27;soil_composition_pca_1&#x27;, &#x27;soil_composition_pca_2&#x27;, &#x27;soil_composition_pca_3&#x27;, &#x27;soil_composition_pca_4&#x27;, &#x27;soil_composition_pca_5&#x27;, &#x27;soil_composition_pca_6&#x27;, &#x27;soil_composition_pca_7&#x27;, &#x27;soil_composition_pca_8&#x27;, &#x27;soil_composition_pca_9&#x27;, &#x27;soil_composition_pca_10&#x27;, &#x27;evaporation_pca_1&#x27;, &#x27;evaporation_lag_1w_pca_1&#x27;, &#x27;soil_moisture_pca_1&#x27;, &#x27;soil_moisture_pca_2&#x27;, &#x27;tempartures_pca_1&#x27;, &#x27;tempartures_lag_1w_pca_1&#x27;, &#x27;precipitations_pca_1&#x27;, &#x27;precipitations_pca_2&#x27;, &#x27;precipitations_lag_1w_pca_1&#x27;, &#x27;precipitations_lag_1w_pca_2&#x27;]</pre></div> </div></div><div class=\"sk-serial\"><div class=\"sk-item\"><div class=\"sk-estimator fitted sk-toggleable\"><input class=\"sk-toggleable__control sk-hidden--visually\" id=\"sk-estimator-id-6\" type=\"checkbox\" ><label for=\"sk-estimator-id-6\" class=\"sk-toggleable__label fitted sk-toggleable__label-arrow fitted\">passthrough</label><div class=\"sk-toggleable__content fitted\"><pre>passthrough</pre></div> </div></div></div></div></div></div></div><div class=\"sk-item\"><div class=\"sk-estimator fitted sk-toggleable\"><input class=\"sk-toggleable__control sk-hidden--visually\" id=\"sk-estimator-id-7\" type=\"checkbox\" ><label for=\"sk-estimator-id-7\" class=\"sk-toggleable__label fitted sk-toggleable__label-arrow fitted\">RandomForestQuantileRegressor</label><div class=\"sk-toggleable__content fitted\"><pre>RandomForestQuantileRegressor(max_depth=25, max_features=None,\n",
-       "                              min_samples_leaf=13, min_samples_split=19,\n",
-       "                              n_estimators=52)</pre></div> </div></div></div></div></div></div></div></div></div></div></div>"
->>>>>>> f197492b
-      ],
-      "text/plain": [
-       "RandomizedSearchCV(cv=SpatioTemporalSplit(date_col='ObsDate', n_splits=10, random_state=42,\n",
-       "          spatial_frac=0.75, station_col='station_code',\n",
-       "          temporal_frac=0.75),\n",
-       "                   estimator=Pipeline(steps=[('snowindexer',\n",
-       "                                              SnowIndexComputeTransformer(rain_col_name='precipitations_pca_1',\n",
-       "                                                                          temp_col_name='tempartures_pca_1')),\n",
-       "                                             ('preprocessor',\n",
-       "                                              ColumnTransformer(transformers=[('sele...\n",
-       "56610000       23.377976   23.457733   5.101114   239.909086\n",
-       "56659998       54.755126   55.453785  15.689386   497.734400\n",
-       "56850000      516.520907  393.334227  78.868197  4139.149729\n",
-       "56920000      641.241255  475.821862  78.868197  4706.547286\n",
-       "56960005       17.047871   17.425587   0.427629   183.796629\n",
-       "56976000       38.228149   38.697128   7.174386   478.103714\n",
-       "56978000       40.141581   36.289862   7.772443   327.381457\n",
-       "56994500      779.861212  676.747417  78.868197  5603.885929, alpha=0.1),\n",
-       "                   verbose=3)"
-      ]
-     },
-<<<<<<< HEAD
-     "execution_count": 41,
-=======
-     "execution_count": 9,
->>>>>>> f197492b
-     "metadata": {},
-     "output_type": "execute_result"
-    }
-   ],
-   "source": [
-    "param_distributions = {\n",
-    "    'model__n_estimators': [2, 10, 20, 45, 60, 85, 100],\n",
-    "    'model__max_depth': [2, 7, 13, 20, 30, 50],\n",
-    "    'model__min_samples_leaf': [1, 4, 9, 15, 20, 30],\n",
-    "    'model__min_samples_split': [2, 5, 10, 20],\n",
-    "    'model__max_features': ['sqrt', 'log2', 0.3, 0.7, None],\n",
-    "    'model__bootstrap': [True, False],\n",
-    "    'snowindexer__altitude_weight': [0.9, 1, 1.1, 1.2],\n",
-    "    'snowindexer__temp_weight': [0.9, 1, 1.1, 1.2],\n",
-    "    'snowindexer__precip_weight': [0.1, 0.15, 0.2, 0.25],\n",
-    "}\n",
-    "\n",
-    "# param_distributions = {\n",
-    "#     'model__n_estimators': [52, 55, 57, 59, 61],\n",
-    "#     'model__max_depth': [21, 22, 23, 24, 25],\n",
-    "#     'model__min_samples_leaf': [11, 12, 13, 14, 16],\n",
-    "#     'model__min_samples_split': [18, 19, 20, 21, 22],\n",
-    "#     'model__max_features': [None],\n",
-    "#     'model__bootstrap': [True],\n",
-    "#     'snowindexer__altitude_weight': [0.2, 0.4, 0.6, 0.8, 1],\n",
-    "#     'snowindexer__temp_weight': [0.2, 0.4, 0.6, 0.8, 1],\n",
-    "#     'snowindexer__precip_weight': [0.2, 0.4, 0.6, 0.8, 1],\n",
-    "# }\n",
-    "\n",
-    "# param_distributions = {\n",
-    "#     'model__n_estimators': [2, 10, 20, 45, 60, 85, 100],\n",
-    "#     'model__max_depth': [2, 7, 13, 20, 30, 50],\n",
-    "#     'model__min_samples_leaf': [1, 4, 9, 15, 20, 30],\n",
-    "#     'model__min_samples_split': [2, 5, 10, 20],\n",
-    "#     'model__max_features': ['sqrt', 'log2', 0.3, 0.7, None],\n",
-    "#     'model__bootstrap': [True, False]\n",
-    "# }\n",
-    "\n",
-    "# 9. Set up RandomizedSearchCV.\n",
-    "random_search = RandomizedSearchCV(\n",
-    "    estimator=pipeline,\n",
-    "    param_distributions=param_distributions,\n",
-<<<<<<< HEAD
-    "    n_iter=150,            # Number of parameter settings sampled\n",
-=======
-    "    n_iter=60,            # Number of parameter settings sampled\n",
->>>>>>> f197492b
-    "    scoring=scorer,       # Use our custom scorer\n",
-    "    cv=cv,                # Our custom spatio-temporal splitter\n",
-    "    random_state=42,\n",
-    "    n_jobs=-1,             # Use all available cores\n",
-    "    verbose=3\n",
-    ")\n",
-    "\n",
-    "random_search.fit(cv_data, y_train)"
-   ]
-  },
-  {
-   "cell_type": "markdown",
-   "metadata": {},
-   "source": [
-<<<<<<< HEAD
-    "### params for qrf pca_and_sin_season_encode"
-=======
-    "### params for config : \n",
-    "\n",
-    "```python\n",
-    "pipeline = Pipeline(steps=[\n",
-    "    ('snowindexer', SnowIndexComputeTransformer(temp_col_name=\"tempartures_pca_1\", rain_col_name=\"precipitations_pca_1\",)),\n",
-    "    ('preprocessor', preprocessor),\n",
-    "    ('model', qrf_week1)\n",
-    "])\n",
-    "\n",
-    "DATASET_TRANSFORMS = [\n",
-    "    \"rm_gnv_st\",\n",
-    "    \"pca\",\n",
-    "    # \"snow_index\",\n",
-    "    \"oh_enc_date\",\n",
-    "    \"scl_wtr_flows\",\n",
-    "    \"scl_catch\"\n",
-    "]\n",
-    "```\n"
->>>>>>> f197492b
-   ]
-  },
-  {
-   "cell_type": "code",
-<<<<<<< HEAD
-   "execution_count": 42,
-=======
-   "execution_count": 10,
-   "metadata": {},
-   "outputs": [
-    {
-     "name": "stdout",
-     "output_type": "stream",
-     "text": [
-      "Best Parameters: {'snowindexer__temp_weight': 1, 'snowindexer__precip_weight': 0.2, 'snowindexer__altitude_weight': 1, 'model__n_estimators': 52, 'model__min_samples_split': 19, 'model__min_samples_leaf': 13, 'model__max_features': None, 'model__max_depth': 25, 'model__bootstrap': True}\n",
-      "Best Score: -2.0340065806334726\n"
-     ]
-    }
-   ],
-   "source": [
-    "print(\"Best Parameters:\", random_search.best_params_)\n",
-    "print(\"Best Score:\", random_search.best_score_)"
-   ]
-  },
-  {
-   "cell_type": "markdown",
-   "metadata": {},
-   "source": [
-    "### params for config : \n",
-    "```python\n",
-    "DATASET_TRANSFORMS = [\n",
-    "    \"rm_gnv_st\",\n",
-    "    \"pca\",\n",
-    "    \"snow_index\",\n",
-    "    \"oh_enc_date\",\n",
-    "    \"scl_wtr_flows\",\n",
-    "    \"scl_catch\"\n",
-    "]\n",
-    "```\n"
-   ]
-  },
-  {
-   "cell_type": "code",
-   "execution_count": null,
->>>>>>> f197492b
-   "metadata": {},
-   "outputs": [
-    {
-     "name": "stdout",
-     "output_type": "stream",
-     "text": [
-<<<<<<< HEAD
-      "Best Parameters: {'model__n_estimators': 60, 'model__min_samples_split': 20, 'model__min_samples_leaf': 9, 'model__max_features': None, 'model__max_depth': 30}\n",
-      "Best Score: -1.902549984696806\n"
-=======
-      "Best Parameters: {'model__n_estimators': 55, 'model__min_samples_split': 20, 'model__min_samples_leaf': 11, 'model__max_features': None, 'model__max_depth': 23, 'model__bootstrap': True}\n",
-      "Best Score: -1.9197539988339372\n"
->>>>>>> f197492b
-     ]
-    }
-   ],
-   "source": [
-    "print(\"Best Parameters:\", random_search.best_params_)\n",
-    "print(\"Best Score:\", random_search.best_score_)"
-   ]
-  },
-  {
-   "cell_type": "markdown",
-<<<<<<< HEAD
-   "metadata": {},
-=======
-   "metadata": {},
-   "source": [
-    "### params for config : \n",
-    "```python\n",
-    "DATASET_TRANSFORMS = [\n",
-    "    \"rm_gnv_st\",\n",
-    "    \"pca\",\n",
-    "    \"snow_index\",\n",
-    "    \"oh_enc_date\",\n",
-    "    \"scl_wtr_flows\",\n",
-    "    \"scl_catch\"\n",
-    "]\n",
-    "```\n"
-   ]
-  },
-  {
-   "cell_type": "code",
-   "execution_count": null,
-   "metadata": {},
-   "outputs": [
-    {
-     "name": "stdout",
-     "output_type": "stream",
-     "text": [
-      "Best Parameters: {'model__n_estimators': 60, 'model__min_samples_split': 20, 'model__min_samples_leaf': 9, 'model__max_features': None, 'model__max_depth': 13, 'model__bootstrap': True}\n",
-      "Best Score: -1.9379500224596236\n"
-     ]
-    }
-   ],
-   "source": [
-    "print(\"Best Parameters:\", random_search.best_params_)\n",
-    "print(\"Best Score:\", random_search.best_score_)"
-   ]
-  },
-  {
-   "cell_type": "markdown",
-   "metadata": {},
-   "source": [
-    "### params for config : \n",
-    "```python\n",
-    "DATASET_TRANSFORMS = [\n",
-    "    \"rm_gnv_st\",\n",
-    "    \"pca\",\n",
-    "    # \"snow_index\",\n",
-    "    \"oh_enc_date\",\n",
-    "    \"scl_wtr_flows\",\n",
-    "    \"scl_catch\"\n",
-    "]\n",
-    "```\n"
-   ]
-  },
-  {
-   "cell_type": "code",
-   "execution_count": null,
-   "metadata": {},
-   "outputs": [
-    {
-     "name": "stdout",
-     "output_type": "stream",
-     "text": [
-      "Best Parameters: {'model__n_estimators': 59, 'model__min_samples_split': 18, 'model__min_samples_leaf': 14, 'model__max_features': None, 'model__max_depth': 25, 'model__bootstrap': True}\n",
-      "Best Score: -1.923900362267943\n"
-     ]
-    }
-   ],
-   "source": [
-    "print(\"Best Parameters:\", random_search.best_params_)\n",
-    "print(\"Best Score:\", random_search.best_score_)"
-   ]
-  },
-  {
-   "cell_type": "markdown",
-   "metadata": {},
-   "source": [
-    "### params for config : \n",
-    "```python\n",
-    "DATASET_TRANSFORMS = [\n",
-    "    \"rm_gnv_st\",\n",
-    "    \"pca\",\n",
-    "    # \"snow_index\",\n",
-    "    \"oh_enc_date\",\n",
-    "    \"scl_wtr_flows\",\n",
-    "    \"scl_catch\"\n",
-    "]\n",
-    "```\n"
-   ]
-  },
-  {
-   "cell_type": "code",
-   "execution_count": null,
-   "metadata": {},
-   "outputs": [
-    {
-     "name": "stdout",
-     "output_type": "stream",
-     "text": [
-      "Best Parameters: {'model__n_estimators': 60, 'model__min_samples_split': 20, 'model__min_samples_leaf': 9, 'model__max_features': None, 'model__max_depth': 13, 'model__bootstrap': True}\n",
-      "Best Score: -1.9528121007193104\n"
-     ]
-    }
-   ],
-   "source": [
-    "print(\"Best Parameters:\", random_search.best_params_)\n",
-    "print(\"Best Score:\", random_search.best_score_)"
-   ]
-  },
-  {
-   "cell_type": "markdown",
-   "metadata": {},
-   "source": [
-    "### params for config : \n",
-    "```python\n",
-    "DATASET_TRANSFORMS = [\n",
-    "    \"rm_gnv_st\",\n",
-    "    \"pca\",\n",
-    "    # \"snow_index\",\n",
-    "    \"oh_enc_date\",\n",
-    "    \"scl_wtr_flows\",\n",
-    "    # \"rm_st_id\"\n",
-    "]\n",
-    "```\n"
-   ]
-  },
-  {
-   "cell_type": "code",
-   "execution_count": null,
-   "metadata": {},
-   "outputs": [
-    {
-     "name": "stdout",
-     "output_type": "stream",
-     "text": [
-      "Best Parameters: {'model__n_estimators': 57, 'model__min_samples_split': 20, 'model__min_samples_leaf': 14, 'model__max_features': None, 'model__max_depth': 22, 'model__bootstrap': True}\n",
-      "Best Score: -2.067613593686774\n"
-     ]
-    }
-   ],
->>>>>>> f197492b
-   "source": [
-    "### params for qrf full_pca"
-   ]
-  },
-  {
-   "cell_type": "markdown",
-   "metadata": {},
-   "source": [
-    "### params for config : \n",
-    "```python\n",
-    "DATASET_TRANSFORMS = [\n",
-    "    \"rm_gnv_st\",\n",
-    "    \"pca\",\n",
-    "    # \"snow_index\",\n",
-    "    \"oh_enc_date\",\n",
-    "    \"scl_wtr_flows\",\n",
-    "    # \"rm_st_id\"\n",
-    "]\n",
-    "```\n"
-   ]
-  },
-  {
-   "cell_type": "code",
-   "execution_count": null,
-   "metadata": {},
-   "outputs": [
-    {
-     "name": "stdout",
-     "output_type": "stream",
-     "text": [
-<<<<<<< HEAD
-      "Best Parameters: {'model__n_estimators': 45, 'model__min_samples_split': 2, 'model__min_samples_leaf': 9, 'model__max_features': None, 'model__max_depth': 30}\n",
-      "Best Score: -1.9228519799475303\n"
-=======
-      "Best Parameters: {'model__n_estimators': 55, 'model__min_samples_split': 22, 'model__min_samples_leaf': 16, 'model__max_features': None, 'model__max_depth': 25, 'model__bootstrap': True}\n",
-      "Best Score: -1.9144132951754593\n"
->>>>>>> f197492b
-     ]
-    }
-   ],
-   "source": [
-    "# print(\"Best Parameters:\", random_search.best_params_)\n",
-    "# print(\"Best Score:\", random_search.best_score_)"
-   ]
-  },
-  {
-   "cell_type": "markdown",
-   "metadata": {},
-   "source": [
-    "### params for config : \n",
-    "```python\n",
-    "DATASET_TRANSFORMS = [\n",
-    "    \"rm_gnv_st\",\n",
-    "    \"pca\",\n",
-    "    # \"snow_index\",\n",
-    "    \"oh_enc_date\",\n",
-    "    \"scl_wtr_flows\",\n",
-    "    # \"rm_st_id\"\n",
-    "]\n",
-    "```\n"
-   ]
-  },
-  {
-   "cell_type": "code",
-   "execution_count": null,
-   "metadata": {},
-   "outputs": [
-    {
-     "name": "stdout",
-     "output_type": "stream",
-     "text": [
-      "Best Parameters: {'model__n_estimators': 56, 'model__min_samples_split': 19, 'model__min_samples_leaf': 13, 'model__max_features': None, 'model__max_depth': 23, 'model__bootstrap': True}\n",
-      "Best Score: -1.9230515071418086\n"
-     ]
-    }
-   ],
-   "source": [
-    "# print(\"Best Parameters:\", random_search.best_params_)\n",
-    "# print(\"Best Score:\", random_search.best_score_)"
-   ]
-  },
-  {
-   "cell_type": "markdown",
-   "metadata": {},
-   "source": [
-    "### params for config : \n",
-    "```python\n",
-    "DATASET_TRANSFORMS = [\n",
-    "    \"rm_gnv_st\",\n",
-    "    \"pca\",\n",
-    "    # \"snow_index\",\n",
-    "    \"oh_enc_date\",\n",
-    "    \"scl_wtr_flows\",\n",
-    "    # \"rm_st_id\"\n",
-    "]\n",
-    "```\n"
-   ]
-  },
-  {
-   "cell_type": "code",
-   "execution_count": null,
-   "metadata": {},
-   "outputs": [
-    {
-     "name": "stdout",
-     "output_type": "stream",
-     "text": [
-      "Best Parameters: {'model__n_estimators': 57, 'model__min_samples_split': 20, 'model__min_samples_leaf': 11, 'model__max_features': None, 'model__max_depth': 17, 'model__bootstrap': True}\n",
-      "Best Score: -1.9198867119123673\n"
-     ]
-    }
-   ],
-   "source": [
-    "# print(\"Best Parameters:\", random_search.best_params_)\n",
-    "# print(\"Best Score:\", random_search.best_score_)"
-   ]
-  },
-  {
-   "cell_type": "markdown",
-   "metadata": {},
-   "source": [
-    "### params for config : \n",
-    "```python\n",
-    "DATASET_TRANSFORMS = [\n",
-    "    \"rm_gnv_st\",\n",
-    "    \"pca\",\n",
-    "    # \"snow_index\",\n",
-    "    \"oh_enc_date\",\n",
-    "    \"scl_wtr_flows\",\n",
-    "    # \"rm_st_id\"\n",
-    "]\n",
-    "```\n"
-   ]
-  },
-  {
-   "cell_type": "code",
-   "execution_count": null,
-   "metadata": {},
-   "outputs": [
-    {
-     "name": "stdout",
-     "output_type": "stream",
-     "text": [
-      "Best Parameters: {'model__n_estimators': 60, 'model__min_samples_split': 20, 'model__min_samples_leaf': 9, 'model__max_features': None, 'model__max_depth': 13, 'model__bootstrap': True}\n",
-      "Best Score: -2.1232930047642933\n"
-     ]
-    }
-   ],
-   "source": [
-    "# print(\"Best Parameters:\", random_search.best_params_)\n",
-    "# print(\"Best Score:\", random_search.best_score_)"
-   ]
-  },
-  {
-   "cell_type": "markdown",
-   "metadata": {},
-   "source": [
-    "### params for config : \n",
-    "```python\n",
-    "DATASET_TRANSFORMS = [\n",
-    "    \"rm_gnv_st\",\n",
-    "    \"pca\",\n",
-    "    # \"snow_index\",\n",
-    "    \"oh_enc_date\",\n",
-    "    \"scl_wtr_flows\",\n",
-    "    # \"rm_st_id\"\n",
-    "]\n",
-    "```\n"
-   ]
-  },
-  {
-   "cell_type": "code",
-   "execution_count": null,
-   "metadata": {},
-   "outputs": [
-    {
-     "name": "stdout",
-     "output_type": "stream",
-     "text": [
-      "Best Parameters: {'model__n_estimators': 60, 'model__min_samples_split': 20, 'model__min_samples_leaf': 9, 'model__max_features': None, 'model__max_depth': 13, 'model__bootstrap': True}\n",
-      "Best Score: -2.1232930047642933\n"
-     ]
-    }
-   ],
-   "source": [
-    "# print(\"Best Parameters:\", random_search.best_params_)\n",
-    "# print(\"Best Score:\", random_search.best_score_)"
-   ]
-  },
-  {
-   "cell_type": "markdown",
-   "metadata": {},
-   "source": [
-    "### params for config : \n",
-    "```python\n",
-    "DATASET_TRANSFORMS = [\n",
-    "    \"remove_geneve_station\",\n",
-    "    \"full_pca\",\n",
-    "    # \"snow_index\",\n",
-    "    \"one_hot_encode_month_season\",\n",
-    "    \"scale_train_waterflows\",\n",
-    "]\n",
-    "```\n"
-   ]
-  },
-  {
-   "cell_type": "code",
-   "execution_count": null,
-   "metadata": {},
-   "outputs": [
-    {
-     "name": "stdout",
-     "output_type": "stream",
-     "text": [
-      "Best Parameters: {'model__n_estimators': 60, 'model__min_samples_split': 20, 'model__min_samples_leaf': 9, 'model__max_features': None, 'model__max_depth': 13, 'model__bootstrap': True}\n",
-      "Best Score: -2.1232930047642933\n"
-     ]
-    }
-   ],
-   "source": [
-    "# print(\"Best Parameters:\", random_search.best_params_)\n",
-    "# print(\"Best Score:\", random_search.best_score_)"
-   ]
-  },
-  {
-   "cell_type": "markdown",
-   "metadata": {},
-   "source": [
-    "### params for qrf pca_and_sin_season_encode"
-   ]
-  },
-  {
-   "cell_type": "code",
-   "execution_count": null,
-   "metadata": {},
-   "outputs": [
-    {
-     "name": "stdout",
-     "output_type": "stream",
-     "text": [
-      "Best Parameters: {'model__n_estimators': 60, 'model__min_samples_split': 20, 'model__min_samples_leaf': 9, 'model__max_features': None, 'model__max_depth': 13, 'model__bootstrap': True}\n",
-      "Best Score: -2.1232930047642933\n"
-     ]
-    }
-   ],
-   "source": [
-    "# print(\"Best Parameters:\", random_search.best_params_)\n",
-    "# print(\"Best Score:\", random_search.best_score_)"
-   ]
-  },
-  {
-   "cell_type": "markdown",
-   "metadata": {},
-   "source": [
-    "### params for qrf full_pca"
-   ]
-  },
-  {
-   "cell_type": "code",
-   "execution_count": null,
-   "metadata": {},
-   "outputs": [
-    {
-     "name": "stdout",
-     "output_type": "stream",
-     "text": [
-      "Best Parameters: {'model__n_estimators': 60, 'model__min_samples_split': 20, 'model__min_samples_leaf': 9, 'model__max_features': None, 'model__max_depth': 13, 'model__bootstrap': True}\n",
-      "Best Score: -2.1232930047642933\n"
-     ]
-    }
-   ],
-   "source": [
-    "# print(\"Best Parameters:\", random_search.best_params_)\n",
-    "# print(\"Best Score:\", random_search.best_score_)"
-   ]
-  },
-  {
-   "cell_type": "markdown",
-   "metadata": {},
-   "source": [
-    "#### b. GA"
-   ]
-  },
-  {
-   "cell_type": "markdown",
-   "metadata": {},
-   "source": [
-    "COMMING SOON"
-   ]
-  }
- ],
- "metadata": {
-  "kernelspec": {
-   "display_name": ".venv",
-   "language": "python",
-   "name": "python3"
-  },
-  "language_info": {
-   "codemirror_mode": {
-    "name": "ipython",
-    "version": 3
-   },
-   "file_extension": ".py",
-   "mimetype": "text/x-python",
-   "name": "python",
-   "nbconvert_exporter": "python",
-   "pygments_lexer": "ipython3",
-   "version": "3.12.2"
-  }
- },
- "nbformat": 4,
- "nbformat_minor": 2
+  "nbformat": 4,
+  "nbformat_minor": 2
 }
--- conflicted
+++ resolved
@@ -34,13 +34,9 @@
                 y_pred_deep.append(m.predict(X))
             y_pred_deep = np.array(y_pred_deep)
             return np.mean(y_pred_deep, axis=0)
-<<<<<<< HEAD
-        elif model == "xgb_qrf" or model == "xgb_qrf_simple":
-=======
         elif model == "xgb_qrf" or model == "ensemble":
             return model_list[i].predict(X)[:, 1]
         elif model == "xgb_qrf_simple":
->>>>>>> 41983425
             return model_list[i].predict(X)[:, 1]
         else:
             return model_list[i].predict(X)
@@ -83,14 +79,10 @@
             return np.stack(
                 [models[i]["lower"].predict(X), models[i]["upper"].predict(X)]
             )
-<<<<<<< HEAD
-        elif model == "xgb_qrf" or model == "xgb_qrf_simple":
-=======
         elif model == "xgb_qrf" or model == "ensemble":
             predictions = models[i].predict(X)
             return np.stack([predictions[:, 0], predictions[:, 2]], axis=1)
         elif model == "xgb_qrf_simple":
->>>>>>> 41983425
             predictions = models[i].predict(X)
             return np.stack([predictions[:, 0], predictions[:, 2]], axis=1)
         elif model == "qrf_bagging":

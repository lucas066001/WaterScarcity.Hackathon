--- conflicted
+++ resolved
@@ -1,16 +1,8 @@
 from typing import Callable, List, Any
 import numpy as np
 
-<<<<<<< HEAD
 
 def create_predict_function(model_list: List[Any], i: int, model: str) -> Callable:
-=======
-def create_predict_function(
-        model_list: List[Any],
-        i: int,
-        model: str
-        ) -> Callable:
->>>>>>> 51818672
     """
     Creates a prediction function based on the specified model type.
 
@@ -101,12 +93,7 @@
             for m in models[i]:
                 y_pred_deep.append(m.predict(X))
             y_pred_deep = np.array(y_pred_deep)
-<<<<<<< HEAD
-            y_pred_deep = np.quantile(y_pred_deep, [alpha / 2, 1 - alpha / 2], axis=0)
-            return y_pred_deep.T[0, :, :]
-=======
             return np.quantile(y_pred_deep, [alpha / 2, 1 - alpha / 2], axis=0)
->>>>>>> 51818672
         raise ValueError(f"Unsupported model type: {model}")
 
     return predict_quantile
--- conflicted
+++ resolved
@@ -20,15 +20,12 @@
             return model_list[i].predict(X)[0]
         elif model == "lgbm":
             return model_list[i][1].predict(X)
-<<<<<<< HEAD
         elif model == "xgb":
             return model_list[i][0.5].predict(X)
-=======
         elif model == "qrf_bagging":
             return model_list[i][1].predict(X, quantiles="mean")
         elif model == "gbr":
             return model_list[i]["median"].predict(X)
->>>>>>> f197492b
         elif model == "deep_ensemble":
             y_pred_deep = []
             for m in model_list[i]:

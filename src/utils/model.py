import os
import re
import random
from math import sqrt
from datetime import datetime
from typing import List, Tuple

import numpy as np
import pandas as pd
import matplotlib.pyplot as plt
from tabulate import tabulate
import joblib
from sklearn.metrics import mean_squared_error, mean_absolute_error

from .helpers import save_or_create
from tensorflow.keras.models import Sequential
from tensorflow.keras.layers import Dense, Dropout, Input
from tensorflow.keras.optimizers import Adam
from quantile_forest import RandomForestQuantileRegressor


def standardize_values(
    y: np.ndarray, stations: np.ndarray, station_stats: pd.DataFrame
) -> np.ndarray:
    """
    Standardize values based on station-level statistics.

    Parameters:
        y (np.ndarray): The values to standardize.
        stations (np.ndarray): The station codes.
        station_stats (pd.DataFrame): The station-level statistics.

    Returns:
        np.ndarray: The standardized values.
    """
    out = np.empty_like(y, dtype=float)
    for s in np.unique(stations):
        idx = stations == s
        min = station_stats.loc[s, "min"]
        max = station_stats.loc[s, "max"]
        out[idx] = (y[idx] - min) * 100.0 / (max - min)
    return out


def split_dataset(
    ds: pd.DataFrame,
    p: float = 0.75,
    time: str = None,
    seed: int = 42,
    test_stations: np.ndarray = None,
):
    """
    Splits the dataset into training and testing sets
    based on the specified method.

    Parameters:
        ds (pd.DataFrame): The dataset containing data.
        p (float): The proportion of stations
        for the training set.
        time (str, optional): The timestamp for temporal split.
        seed (int): Random seed for reproducibility (default is 42).
        test_stations (np.ndarray): The list of test stations
        (for the Spatio-Temporal split).

    Returns:
        tuple: X_train, y_train, X_test, y_test, train_stations, test_stations
    """
    station_code = ds["station_code"].unique()
    random.seed(seed)
    random.shuffle(station_code)

    if test_stations is not None:
        train_stations = [s for s in station_code if s not in test_stations]
    else:
        test_stations = station_code[int(len(station_code) * p) :]
        train_stations = station_code[: int(len(station_code) * p)]

    test_temporal = ds[pd.to_datetime(ds.index) >= pd.to_datetime(time)]
    test_temporal = test_temporal[test_temporal["station_code"].isin(train_stations)]

    train = ds[ds["station_code"].isin(train_stations)]
    test_spatio_temporal = ds[ds["station_code"].isin(test_stations)]
    train = train[pd.to_datetime(train.index) < pd.to_datetime(time)]
    test_spatio_temporal = test_spatio_temporal[
        pd.to_datetime(test_spatio_temporal.index) >= pd.to_datetime(time)
    ]
    return train, test_spatio_temporal, test_temporal


def get_station_stats(y: np.ndarray, station_code: np.ndarray) -> pd.DataFrame:
    """
    Compute station-level statistics for the given data.

    Args:
        y (np.ndarray): A NumPy array of numeric measurements or target values.
        station_code (np.ndarray): A NumPy array of station codes.

    Returns:
        pd.DataFrame: A DataFrame where each row corresponds
            to a unique station code and includes statistics.
    """
    df = pd.DataFrame({"y": y, "station_code": station_code})
    station_stats = df.groupby("station_code")["y"].agg(["mean", "std", "min", "max"])
    return station_stats


def standardize_prediction_intervals(
    y_pred_intervals: np.ndarray, stations: np.ndarray, station_stats: pd.DataFrame
) -> Tuple[np.ndarray, np.ndarray]:
    """
    Standardizes the prediction interval values for a set of
    stations using the provided station statistics.

    Args:
        y_pred_intervals (np.ndarray): the predicted interval values.
        stations (np.ndarray): station codes.
        station_stats (pd.DataFrame): statistics for each station.

    Returns:
        Tuple[np.ndarray, np.ndarray]: standardized lower and
            upper prediction interval values.
    """
    if y_pred_intervals is None:
        return None, None

    if len(y_pred_intervals.shape) == 3:
        y_pred_lower_std = standardize_values(
            y_pred_intervals[:, 0, 0], stations, station_stats
        )
        y_pred_upper_std = standardize_values(
            y_pred_intervals[:, 1, 0], stations, station_stats
        )
    else:
        y_pred_lower_std = standardize_values(
            y_pred_intervals[:, 0], stations, station_stats
        )
        y_pred_upper_std = standardize_values(
            y_pred_intervals[:, 1], stations, station_stats
        )

    return y_pred_lower_std, y_pred_upper_std


def compute_per_station_metrics(
    y_true_std: np.ndarray,
    y_pred_std: np.ndarray,
    stations: np.ndarray,
    y_pred_lower_std: np.ndarray = None,
    y_pred_upper_std: np.ndarray = None,
) -> pd.DataFrame:
    """
    Compute station-level performance metrics including scaled RMSE,
    scaled MAE, coverage, scaled prediction interval size,
    and Gaussian negative log-likelihood.

    Parameters:
        y_true_std (np.ndarray): Standardized ground truth.
        y_pred_std (np.ndarray): Array of predicted standardized predictions.
        stations (np.ndarray): Station codes.
        y_pred_lower_std (np.ndarray): lower prediction interval values.
        y_pred_upper_std (np.ndarray): upper prediction interval values.

    Returns:
    pd.DataFrame
        Dataframe with the following metrics:
            - station_code: Identifier for the station.
            - scaled_rmse: Scaled Root Mean Squared Error for the station.
            - scaled_mae: Scaled Mean Absolute Error for the station.
            - coverage
            - scaled_interval_size: Average size of the prediction interval
            - log_likelihood: Gaussian negative log-likelihood.
    """
    station_list = np.unique(stations)

    records = []

    has_intervals = (y_pred_lower_std is not None) and (y_pred_upper_std is not None)

    for s in station_list:
        idx = stations == s
        y_true_s = y_true_std[idx]
        y_pred_s = y_pred_std[idx]

        rmse_s = sqrt(mean_squared_error(y_true_s, y_pred_s))
        mae_s = mean_absolute_error(y_true_s, y_pred_s)

        if has_intervals:
            y_lower_s = y_pred_lower_std[idx]
            y_upper_s = y_pred_upper_std[idx]

            # Estimate sigma using the 95% confidence interval approximation
            sigma_s = (y_upper_s - y_lower_s) / 3.29

            # Compute Gaussian negative log-likelihood
            nll_s = (1 / len(y_true_s)) * np.sum(
                np.log(sigma_s) + abs((y_true_s - y_pred_s)) / abs(2 * sigma_s)
            )

            coverage_s = np.mean((y_true_s >= y_lower_s) & (y_true_s <= y_upper_s))
            interval_size_s = np.mean(y_upper_s - y_lower_s)
        else:
            sigma_s = np.std(y_true_s - y_pred_s)  # Fallback estimation
            sigma_s = max(sigma_s, 1e-6)  # Ensure non-zero, positive sigma

            nll_s = (1 / len(y_true_s)) * np.sum(
                np.log(sigma_s) + abs((y_true_s - y_pred_s)) / abs(2 * sigma_s)
            )

            coverage_s = np.nan
            interval_size_s = np.nan

        # Collect station-level metrics
        records.append(
            {
                "station_code": s,
                "scaled_rmse": rmse_s,
                "scaled_mae": mae_s,
                "coverage": coverage_s,
                "scaled_interval_size": interval_size_s,
                "log_likelihood": nll_s,
            }
        )

    return pd.DataFrame(records)


def summarize_metrics(
    metrics: pd.DataFrame, model_name: str, dataset_type: str
) -> pd.DataFrame:
    """
    Given a station-level metrics DataFrame, compute average (per station)
    values and a final score.

    Parameters:
        metrics (pd.DataFrame): station-level metrics.
        model_name (str): The name of the model.
        dataset_type (str): The type of dataset used (e.g., "test").

    Returns:
    pd.DataFrame
        A DataFrame containing the final model-level metrics
        (scaled RMSE, log-likelihood, scaled MAE, coverage,
        scaled interval size).
    """
    rmse_final = np.nanmean(metrics["scaled_rmse"])
    mae_final = np.nanmean(metrics["scaled_mae"])
    log_likelihood = np.nanmean(metrics["log_likelihood"])
    if metrics["coverage"].count() == 0:
        coverage_final = np.nan
        interval_size_final = np.nan
    else:
        coverage_final = np.nanmean(metrics["coverage"])
        interval_size_final = np.nanmean(metrics["scaled_interval_size"])

    data = {
        "model": [model_name],
        "dataset": [dataset_type],
        "scaled_rmse": [rmse_final],
        "log_likelihood": [log_likelihood],
        "scaled_mae": [mae_final],
        "coverage": [coverage_final],
        "scaled_interval_size": [interval_size_final],
    }
    return pd.DataFrame(data)


def print_summary_table(summary_df: pd.DataFrame):
    """
    Print a summary of the model-level metrics using tabulate.
    """
    row = summary_df.iloc[0]
    table_data = [
        ["Model", row["model"]],
        ["Dataset Type", row["dataset"]],
        ["Average Scaled RMSE", row["scaled_rmse"]],
        ["Average Scaled MAE", row["scaled_mae"]],
        ["Average Coverage", row["coverage"]],
        ["Average Scaled Interval Size", row["scaled_interval_size"]],
        ["Final Score", row["final_score"]],
    ]
    print(
        "\n"
        + tabulate(table_data, headers=["Metric", "Value"], tablefmt="pretty")
        + "\n"
    )


def generate_boxplots(
    station_metrics_df: pd.DataFrame,
    column_to_display: str,
    prefix: str,
    title: str,
    save: bool = False,
    display: bool = True,
):
    """
    Generate and save boxplots based on the station-level metrics.
    If RMSE_mode is True, only shows a scaled RMSE boxplot.
    Otherwise, shows coverage & interval size boxplots.
    """
    fig1, ax1 = plt.subplots(figsize=(10, 4))
    station_metrics_df.boxplot(column=column_to_display, by="model", ax=ax1)
    ax1.set_title("Per-Station Scaled Gaussian Log-Likelihood")
    ax1.set_xlabel("Model")
    ax1.set_ylabel("Scaled GLL")
    fig1.suptitle(title)
    plt.tight_layout()
    if display:
        plt.show()

    if save:
        current_date = pd.Timestamp.now().strftime("%d-%m-%Y_%H-%M")
        path = f"../../figures/models/{prefix}_{current_date}_boxplots.png"
        save_or_create(plt, path)


def compare_models_per_station(
    y: np.ndarray,
    predictions: List[dict],
    station_code: np.ndarray,
    prefix: str = "",
    column_to_display: str = True,
    title: str = "Model Evaluation",
    save: bool = False,
    display: bool = True,
):
    """
    Evaluate the performance of one or multiple models at the station level.
    Scaled interval size for each station.

    Parameters:
        y : np.ndarray
            Ground truth values for the test set.
        predictions : List[dict]
            A list of prediction dictionaries. Each dictionary must include:
            - "model": A string with the model name.
            - "dataset": Either "train" or "test".
            - "prediction": A 1D array of predicted values.
            - "prediction_interval" (optional): interval bounds.
        station_code : np.ndarray
            An array of station identifiers corresponding to each entry in y.
        prefix : str, optional
            A string prefix for saving figures.
        column_to_display : str, optional
            The column to display in the boxplots.
        title : str, optional
            The title of the boxplots.
        save : bool, optional
            If True, the boxplots are saved.
        display : bool, optional
            If True, the boxplots are displayed.
    """
    all_station_metrics = []

    for pred in predictions:
        model_name = pred["model"]

        station_stats = get_station_stats(y, station_code)

        y_pred = pred["prediction"]
        y_pred_intervals = pred.get("prediction_interval", None)

        y_true_std = standardize_values(y, station_code, station_stats)
        y_pred_std = standardize_values(y_pred, station_code, station_stats)

        y_pred_lower_std, y_pred_upper_std = standardize_prediction_intervals(
            y_pred_intervals, station_code, station_stats
        )

        station_metrics_df = compute_per_station_metrics(
            y_true_std=y_true_std,
            y_pred_std=y_pred_std,
            stations=station_code,
            y_pred_lower_std=y_pred_lower_std,
            y_pred_upper_std=y_pred_upper_std,
        )

        station_metrics_df["model"] = model_name
        all_station_metrics.append(station_metrics_df)

    station_metrics_df = pd.concat(all_station_metrics, ignore_index=True)

    generate_boxplots(
        station_metrics_df, column_to_display, prefix, title, save, display
    )


def load_models_auto(mn: str, dir: str = "../../models/") -> List[any]:
    """
    Auto-load the latest models
    for week0, week1, and week2 from the specified directory.

    Parameters:
        mn (str): The base model name to search for
        (e.g., "mapie_quantile").
        dir (str): Directory where models are stored.

    Returns:
    - List of loaded models in the order [week0, week1, week2].
    """

    p = rf"^{mn}_(\d{{4}}-\d{{2}}-\d{{2}}_\d{{2}}-\d{{2}}-\d{{2}})_week_([0-9]).pkl$"
    pattern = re.compile(p)
    latest_paths = {}

    for fname in os.listdir(dir):
        match = pattern.match(fname)
        if match:
            date_str, week_str = match.groups()
            week_num = int(week_str)
            date_obj = datetime.strptime(date_str, "%Y-%m-%d_%H-%M-%S")
            if week_num not in latest_paths:
                latest_paths[week_num] = (date_obj, fname)
            else:
                current_latest_date, _ = latest_paths[week_num]
                if date_obj > current_latest_date:
                    latest_paths[week_num] = (date_obj, fname)

    loaded_mapie = []
    for i in [0, 1, 2, 3]:
        if i not in latest_paths:
            raise ValueError(f"No mapie_quantile model found for week{i} in {dir}.")
        model_file = latest_paths[i][1]
        full_path = os.path.join(dir, model_file)
        print(f"Loading model for week {i}: {model_file}")
        loaded_mapie.append(joblib.load(full_path))

    return loaded_mapie


def custom_log_likelihood(estimator, X, y_true, cv_data, station_stats, alpha=0.1):
    """
    Custom log-likelihood scoring function.

    Parameters:
        estimator : The fitted estimator with a .predict method.
        X : DataFrame of predictor variables.
        y_true : True target values.
        cv_data : Full DataFrame that includes extra columns
        (e.g., "station_code").
        station_stats : Station-level statistics needed for standardization.
        alpha : Significance level (default from ALPHA).

    Returns:
        nll_s : Computed log-likelihood score.
    """
    # Align y_true with X.
    y_true = pd.Series(y_true.values, index=X.index)

    # Get predictions.
    y_pred = estimator.predict(X)

    # Get quantile predictions.
    y_quantiles = estimator.predict(X, quantiles=[alpha / 2, 1 - alpha / 2])

    # Retrieve station codes from cv_data using X's indices.
    current_stations = cv_data.loc[X.index, "station_code"].to_numpy()

    # Standardize the values.
    y_true_std = standardize_values(y_true.to_numpy(), current_stations, station_stats)
    y_pred_std = standardize_values(y_pred, current_stations, station_stats)
    y_lower_std, y_upper_std = standardize_prediction_intervals(
        y_quantiles, current_stations, station_stats
    )

    # Compute sigma from the prediction interval.
    sigma_std = (y_upper_std - y_lower_std) / 3.29
    sigma_std = np.maximum(sigma_std, 1e-6)

    # Compute the negative log-likelihood.
    nll_s = (1 / len(y_true_std)) * np.sum(
        np.log(sigma_std) + np.abs(y_true_std - y_pred_std) / (2 * sigma_std)
    )

    # Optionally, print some diagnostics.
    cov = np.mean((y_true_std >= y_lower_std) & (y_true_std <= y_upper_std))
    i_size = np.mean(y_upper_std - y_lower_std)
    print(f"Fold: coverage = {cov:.3f}, interval size = {i_size:.3f}")

    return nll_s


def create_deep_model(input_shape: Tuple[int]):
    """Define a simple deep learning model for regression."""
    model = Sequential(
        [
            Input(shape=input_shape),
            Dense(64, activation="relu"),
            Dropout(0.2),
            Dense(64, activation="relu"),
            Dense(1, activation="linear"),  # regression output
        ]
    )
    model.compile(optimizer=Adam(learning_rate=0.001), loss="mse")
    return model


import numpy as np
from xgboost import DMatrix, XGBRegressor, train
from sklearn.base import BaseEstimator, RegressorMixin
from sklearn.utils.validation import check_X_y, check_array, check_is_fitted


class XGBQuantileRegressor(BaseEstimator, RegressorMixin):
    """
    Custom XGBoost model trained on log(y) to ensure positive predictions.
    """

    def __init__(
        self,
        quantile=0.5,
        n_estimators=500,
        learning_rate=0.1,
        max_depth=3,
        objective="reg:squaredlogerror",
        gamma=0,
        min_child_weight=1,
        subsample=1,
        colsample_bytree=1,
    ):
        self.quantile = quantile
        self.n_estimators = n_estimators
        self.learning_rate = learning_rate
        self.max_depth = max_depth
        self.objective = objective
        self.gamma = gamma
        self.min_child_weight = min_child_weight
        self.subsample = subsample
        self.colsample_bytree = colsample_bytree
        self.model_ = None

    def _quantile_gradient(self, y_true, y_pred):
        """Gradient of quantile loss."""
        residual = y_true - y_pred
        return np.where(residual > 0, -self.quantile, -(self.quantile - 1))

    def _quantile_hessian(self, y_true):
        """Hessian (second derivative) is constant for quantile loss."""
        return np.ones_like(y_true)

    def fit(self, X, y, eval_set=None):
        """Train model on log-transformed target."""
        feature_names = X.columns.tolist()

        X, y = check_X_y(X, y)

        if np.any(y <= 0):
            raise ValueError(
                "All target values must be positive for log transformation."
            )

        y_log = np.log(y)  # Apply log transformation

        dtrain = DMatrix(X, label=y_log, feature_names=feature_names)

        params = {
            "objective": self.objective,
            "eta": self.learning_rate,
            "max_depth": self.max_depth,
            "gamma": self.gamma,
            "min_child_weight": self.min_child_weight,
            "subsample": self.subsample,
            "colsample_bytree": self.colsample_bytree,
        }

        if eval_set is not None:
            eval_set = [
                (DMatrix(X_eval, label=np.log(y_eval)), "validation")
                for X_eval, y_eval in eval_set
            ]

        self.model_ = train(
            params,
            dtrain,
            evals=eval_set,
            num_boost_round=self.n_estimators,
            obj=self._custom_loss,
            verbose_eval=False,
        )
        return self

    def _custom_loss(self, y_pred, dtrain):
        """Custom loss function."""
        y_true = dtrain.get_label()
        grad = self._quantile_gradient(y_true, y_pred)
        hess = self._quantile_hessian(y_true)
        return grad, hess

    def predict(self, X):
        """Predict and exponentiate to ensure positive values."""
        check_is_fitted(self, "model_")
        X = check_array(X)

        dtest = DMatrix(X)
        y_pred_log = self.model_.predict(dtest, validate_features=False)
        return np.exp(y_pred_log)  # Convert back to original scale


class XGBQRFModel:
    def __init__(self, xgb_params: dict, qrf_params: dict, quantiles: list = []):
        self.xgb_params = xgb_params
        self.qrf_params = qrf_params
        self.quantiles = quantiles
        self.models = {
            "XGB": {
                q: XGBQuantileRegressor(quantile=q, **self.xgb_params)
                for q in self.quantiles
            },
            "QRF": RandomForestQuantileRegressor(**self.qrf_params),
        }

    def fit(self, X, y, eval_set: list = []):
        print("Fitting XGB models")
        for q in self.quantiles:
            self.models["XGB"][q].fit(X, y, eval_set=eval_set)
        print("Fitting QRF model")
        self.models["QRF"].fit(X, y)

    def predict(self, X):
        xgb_predictions = np.stack(
            [model.predict(X) for model in self.models["XGB"].values()], axis=1
        )

        qrf_predictions = self.models["QRF"].predict(X, quantiles=self.quantiles)

        lower_gap = qrf_predictions[:, 1] - qrf_predictions[:, 0]
        lower = xgb_predictions[:, 1] - lower_gap
        lower = lower.clip(min=0)

        upper_gap_qrf = qrf_predictions[:, 2] - qrf_predictions[:, 1]
        upper_gap_xgb = xgb_predictions[:, 2] - xgb_predictions[:, 1]
        upper = xgb_predictions[:, 1] + ((upper_gap_qrf + upper_gap_xgb) / 2)
        return np.stack(
            [lower, xgb_predictions[:, 1], upper],
            axis=1,
        )


class XGBQRF_SimpleModel:
    def __init__(self, xgb_params: dict, qrf_params: dict, quantiles: list = []):
        self.xgb_params = xgb_params
        self.qrf_params = qrf_params
        self.quantiles = quantiles
        self.models = {
            "XGB": XGBRegressor(**self.xgb_params),
            "QRF": RandomForestQuantileRegressor(**self.qrf_params),
        }

    def fit(self, X, y, eval_set: list = []):
        print("Fitting XGB models")
        self.models["XGB"].fit(X, y, eval_set=eval_set, verbose=False)
<<<<<<< HEAD
        print("Fitting QRF model")
=======
>>>>>>> 0a9e09b8
        self.models["QRF"].fit(X, y)

    def predict(self, X):

        xgb_predictions = self.models["XGB"].predict(X)

        qrf_predictions = self.models["QRF"].predict(X, quantiles=self.quantiles)

        qrf_median = qrf_predictions[:, 1]
<<<<<<< HEAD

        xgb_predictions[xgb_predictions < 100] = qrf_median[xgb_predictions < 100]

        qrf_lower_gap = (
            qrf_median - qrf_predictions[:, 0]
        ) / qrf_median  # à soustraire
        lower_bound = xgb_predictions * (1 - qrf_lower_gap)

=======

        qrf_lower_gap = (
            qrf_median - qrf_predictions[:, 0]
        ) / qrf_median  # à soustraire
        lower_bound = xgb_predictions * (1 - qrf_lower_gap)

>>>>>>> 0a9e09b8
        qrf_upper_gap = (qrf_predictions[:, 2] - qrf_median) / qrf_median  # à ajouter
        upper_bound = xgb_predictions * (1 + qrf_upper_gap)

        return np.stack(
            [lower_bound, xgb_predictions, upper_bound],
            axis=1,
        )


class ChainedQrfModel:
    def __init__(self, qrf_params: dict, qrf_features: dict, number_of_weeks: int = 4):
        self.qrf_params = qrf_params
        self.qrf_features = qrf_features
        self.number_of_weeks = number_of_weeks
        self.models = {}
        for i in range(self.number_of_weeks):
            self.models[i] = RandomForestQuantileRegressor(**self.qrf_params[i])

    def fit(self, X, y):
        print("Fitting QRF models")
        X_incremental = {}
        for i in range(self.number_of_weeks):
            print(f"Fitting week {i}")
            if i == 0:
                X_incremental[i] = X.copy(deep=True)
                self.models[i].fit(X_incremental[i][self.qrf_features[i]], y[i])
            else:
                # Use the previous week's predictions as features
                y_pred = self.models[i - 1].predict(
                    X_incremental[i - 1][self.qrf_features[i - 1]], quantiles=[0.5]
                )
                y_pred = np.reshape(y_pred, (-1, 1))

                X_incremental[i] = X_incremental[i - 1].copy(deep=True)
                print(f"week_{i}_pred")
                X_incremental[i][f"week_{i}_pred"] = y_pred

                if i == 1:
                    X_incremental[i][f"week_{i-1}_{i}_slope"] = (
                        X_incremental[i][f"week_{i}_pred"]
                        - X_incremental[i]["water_flow_lag_1w"]
                    ) / X_incremental[i]["water_flow_lag_1w"].replace(0, np.nan)
                else:
                    X_incremental[i][f"week_{i-1}_{i}_slope"] = (
                        X_incremental[i][f"week_{i}_pred"]
                        - X_incremental[i][f"week_{i-1}_pred"]
                    ) / X_incremental[i][f"week_{i-1}_pred"].replace(0, np.nan)

                self.models[i].fit(X_incremental[i][self.qrf_features[i]], y[i])

    def predict(self, X, quantiles=[0.05, 0.5, 0.95]):
        print("Predicting QRF models")
        predictions = {}
        X_incremental = {}
        for i in range(self.number_of_weeks):
            if i == 0:
                X_incremental[i] = X.copy(deep=True)
                predictions[i] = self.models[i].predict(
                    X_incremental[i][self.qrf_features[i]], quantiles=quantiles
                )
            else:
                # Use the previous week's predictions as features
                y_pred = predictions[i - 1][:, 1]
                y_pred = np.reshape(y_pred, (-1, 1))
                X_incremental[i] = X_incremental[i - 1].copy(deep=True)
                X_incremental[i][f"week_{i}_pred"] = y_pred

                if i == 1:
                    X_incremental[i][f"week_{i-1}_{i}_slope"] = (
                        X_incremental[i][f"week_{i}_pred"]
                        - X_incremental[i]["water_flow_lag_1w"]
                    ) / X_incremental[i]["water_flow_lag_1w"].replace(0, np.nan)
                else:
                    X_incremental[i][f"week_{i-1}_{i}_slope"] = (
                        X_incremental[i][f"week_{i}_pred"]
                        - X_incremental[i][f"week_{i-1}_pred"]
                    ) / X_incremental[i][f"week_{i-1}_pred"].replace(0, np.nan)

                predictions[i] = self.models[i].predict(
                    X_incremental[i][self.qrf_features[i]], quantiles=quantiles
                )

        return predictions


class SpecialistQrfModel:
    def __init__(
        self,
        qrf_params: dict,
        qrf_features: dict,
        specialized_col="region_cluster",
        number_of_weeks: int = 4,
        number_of_clusters: int = 3,
    ):
        self.qrf_params = qrf_params
        self.qrf_features = qrf_features
        self.number_of_weeks = number_of_weeks
        self.specialized_col = specialized_col
        self.number_of_clusters = number_of_clusters
        self.models = {}

        print("Init QRF models")
        for i in range(self.number_of_weeks):
            self.models[i] = {}
            for clust_index in range(self.number_of_clusters):
                self.models[i][clust_index] = RandomForestQuantileRegressor(
                    **self.qrf_params[clust_index]
                )

    def fit(self, X, y):
        print("Fitting QRF models")
        for i in range(self.number_of_weeks):
            print(f"Fitting week {i}")
            for clust_index in range(self.number_of_clusters):
                print(f"Fitting cluster {clust_index}")
                X["y_true"] = y[i]
                X_train = X[X[self.specialized_col] == clust_index].copy(deep=True)
                y_train = X_train["y_true"]
                X.drop(columns=["y_true"])
                X_train.drop(columns=["y_true"])
                self.models[i][clust_index].fit(
                    X_train[self.qrf_features[clust_index]], y_train
                )

    def predict(self, X, quantiles=[0.05, 0.5, 0.95]):
        print("Predicting QRF models")
        predictions = {}

        for i in range(self.number_of_weeks):
            print(f"Predicting week {i}")
            # Crée un DataFrame vide avec les bons index et colonnes (quantiles)
            preds = pd.DataFrame(index=X.index, columns=quantiles, dtype=float)
            print(preds.head())
            for clust_index in range(self.number_of_clusters):
                print(f"Predicting cluster {clust_index}")
                cluster_mask = X[self.specialized_col] == clust_index
                X_pred = X[cluster_mask].copy(deep=True)

                # Prédictions QRF : shape (n_samples, len(quantiles))
                cluster_preds = self.models[i][clust_index].predict(
                    X_pred[self.qrf_features[clust_index]], quantiles=quantiles
                )

                # Place les prédictions aux bons indices
                print(X_pred.index.shape)
                print(cluster_preds.shape)
                print(preds.shape)
                preds.loc[cluster_mask, :] = cluster_preds

            predictions[i] = preds

        return predictions<|MERGE_RESOLUTION|>--- conflicted
+++ resolved
@@ -649,10 +649,7 @@
     def fit(self, X, y, eval_set: list = []):
         print("Fitting XGB models")
         self.models["XGB"].fit(X, y, eval_set=eval_set, verbose=False)
-<<<<<<< HEAD
         print("Fitting QRF model")
-=======
->>>>>>> 0a9e09b8
         self.models["QRF"].fit(X, y)
 
     def predict(self, X):
@@ -662,7 +659,6 @@
         qrf_predictions = self.models["QRF"].predict(X, quantiles=self.quantiles)
 
         qrf_median = qrf_predictions[:, 1]
-<<<<<<< HEAD
 
         xgb_predictions[xgb_predictions < 100] = qrf_median[xgb_predictions < 100]
 
@@ -671,14 +667,6 @@
         ) / qrf_median  # à soustraire
         lower_bound = xgb_predictions * (1 - qrf_lower_gap)
 
-=======
-
-        qrf_lower_gap = (
-            qrf_median - qrf_predictions[:, 0]
-        ) / qrf_median  # à soustraire
-        lower_bound = xgb_predictions * (1 - qrf_lower_gap)
-
->>>>>>> 0a9e09b8
         qrf_upper_gap = (qrf_predictions[:, 2] - qrf_median) / qrf_median  # à ajouter
         upper_bound = xgb_predictions * (1 + qrf_upper_gap)
 

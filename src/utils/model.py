--- conflicted
+++ resolved
@@ -647,13 +647,8 @@
         self.qrf_params = qrf_params
         self.quantiles = quantiles
         self.models = {
-<<<<<<< HEAD
             "XGB": XGBRegressor(**self.xgb_params, random_state=SEED),
             "QRF": RandomForestQuantileRegressor(**self.qrf_params, random_state=SEED),
-=======
-            "XGB": XGBRegressor(**self.xgb_params),
-            "QRF": RandomForestQuantileRegressor(**self.qrf_params),
->>>>>>> 0a9e09b8
         }
         self.predictions = None
 
@@ -669,11 +664,9 @@
                     axis=1,
                 )
         print("Fitting XGB models")
-        self.models["XGB"].fit(X, y, verbose=False)
-        print("Fitting QRF model")
+        self.models["XGB"].fit(X, y, eval_set=eval_set, verbose=False)
         self.models["QRF"].fit(X, y)
 
-<<<<<<< HEAD
         self.save_predictions(X, week)
 
     def save_predictions(self, X, week, predictions=None):
@@ -812,12 +805,6 @@
                 )
             else:
                 self.models[i].fit(X, y, eval_set=eval_set, X_qrf=X_qrf, y_qrf=y_qrf)
-=======
-    def fit(self, X, y, eval_set: list = []):
-        print("Fitting XGB models")
-        self.models["XGB"].fit(X, y, eval_set=eval_set, verbose=False)
-        self.models["QRF"].fit(X, y)
->>>>>>> 0a9e09b8
 
     def predict(self, X):
         predictions = []
@@ -825,20 +812,15 @@
             pred = self.models[i].predict(X)
             predictions.append(pred)
 
-<<<<<<< HEAD
         # Stack predictions: shape = (n_samples, n_models, n_quantiles)
         predictions = np.stack(predictions, axis=1)  # (N, 3, Q)
 
         # Initialize weights: shape = (n_samples, n_models)
         weights = np.ones((X.shape[0], len(self.models)))
-=======
-        xgb_predictions = self.models["XGB"].predict(X)
->>>>>>> 0a9e09b8
 
         # Dynamic weights based on 'north_hemisphere'
         north = X["north_hemisphere"].values  # shape (n_samples,)
 
-<<<<<<< HEAD
         weights[:, 0] = np.where(north == 0, 0.6, 0.0)  # Brazil model
         weights[:, 1] = np.where(north == 1, 0.6, 0.0)  # North model
         weights[:, 2] = 0.4  # General model
@@ -854,21 +836,6 @@
         final_prediction = np.sum(weighted_predictions, axis=1)
 
         return final_prediction
-=======
-        qrf_median = qrf_predictions[:, 1]
-
-        qrf_lower_gap = (
-            qrf_median - qrf_predictions[:, 0]
-        ) / qrf_median  # à soustraire
-        lower_bound = xgb_predictions * (1 - qrf_lower_gap)
-
-        qrf_upper_gap = (qrf_predictions[:, 2] - qrf_median) / qrf_median  # à ajouter
-        upper_bound = xgb_predictions * (1 + qrf_upper_gap)
-
-        return np.stack(
-            [lower_bound, xgb_predictions, upper_bound],
-            axis=1,
-        )
 
 
 class ChainedQrfModel:
@@ -1013,5 +980,4 @@
 
             predictions[i] = preds
 
-        return predictions
->>>>>>> 0a9e09b8
+        return predictions
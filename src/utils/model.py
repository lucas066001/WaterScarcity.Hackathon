import os
import re
import random
from math import sqrt
from datetime import datetime
from typing import List, Tuple

import numpy as np
import pandas as pd
import matplotlib.pyplot as plt
from tabulate import tabulate
import joblib
from sklearn.metrics import mean_squared_error, mean_absolute_error

from .helpers import save_or_create
from tensorflow.keras.models import Sequential
from tensorflow.keras.layers import Dense, Dropout, Input
from tensorflow.keras.optimizers import Adam
from quantile_forest import RandomForestQuantileRegressor


def standardize_values(
    y: np.ndarray, stations: np.ndarray, station_stats: pd.DataFrame
) -> np.ndarray:
    """
    Standardize values based on station-level statistics.

    Parameters:
        y (np.ndarray): The values to standardize.
        stations (np.ndarray): The station codes.
        station_stats (pd.DataFrame): The station-level statistics.

    Returns:
        np.ndarray: The standardized values.
    """
    out = np.empty_like(y, dtype=float)
    for s in np.unique(stations):
        idx = stations == s
        min = station_stats.loc[s, "min"]
        max = station_stats.loc[s, "max"]
        out[idx] = (y[idx] - min) * 100.0 / (max - min)
    return out


def split_dataset(
    ds: pd.DataFrame,
    p: float = 0.75,
    time: str = None,
    seed: int = 42,
    test_stations: np.ndarray = None,
):
    """
    Splits the dataset into training and testing sets
    based on the specified method.

    Parameters:
        ds (pd.DataFrame): The dataset containing data.
        p (float): The proportion of stations
        for the training set.
        time (str, optional): The timestamp for temporal split.
        seed (int): Random seed for reproducibility (default is 42).
        test_stations (np.ndarray): The list of test stations
        (for the Spatio-Temporal split).

    Returns:
        tuple: X_train, y_train, X_test, y_test, train_stations, test_stations
    """
    station_code = ds["station_code"].unique()
    random.seed(seed)
    random.shuffle(station_code)

    if test_stations is not None:
        train_stations = [s for s in station_code if s not in test_stations]
    else:
        test_stations = station_code[int(len(station_code) * p) :]
        train_stations = station_code[: int(len(station_code) * p)]

    test_temporal = ds[pd.to_datetime(ds.index) >= pd.to_datetime(time)]
    test_temporal = test_temporal[test_temporal["station_code"].isin(train_stations)]

    train = ds[ds["station_code"].isin(train_stations)]
    test_spatio_temporal = ds[ds["station_code"].isin(test_stations)]
    train = train[pd.to_datetime(train.index) < pd.to_datetime(time)]
    test_spatio_temporal = test_spatio_temporal[
        pd.to_datetime(test_spatio_temporal.index) >= pd.to_datetime(time)
    ]
    return train, test_spatio_temporal, test_temporal


def get_station_stats(y: np.ndarray, station_code: np.ndarray) -> pd.DataFrame:
    """
    Compute station-level statistics for the given data.

    Args:
        y (np.ndarray): A NumPy array of numeric measurements or target values.
        station_code (np.ndarray): A NumPy array of station codes.

    Returns:
        pd.DataFrame: A DataFrame where each row corresponds
            to a unique station code and includes statistics.
    """
    df = pd.DataFrame({"y": y, "station_code": station_code})
    station_stats = df.groupby("station_code")["y"].agg(["mean", "std", "min", "max"])
    return station_stats


def standardize_prediction_intervals(
    y_pred_intervals: np.ndarray, stations: np.ndarray, station_stats: pd.DataFrame
) -> Tuple[np.ndarray, np.ndarray]:
    """
    Standardizes the prediction interval values for a set of
    stations using the provided station statistics.

    Args:
        y_pred_intervals (np.ndarray): the predicted interval values.
        stations (np.ndarray): station codes.
        station_stats (pd.DataFrame): statistics for each station.

    Returns:
        Tuple[np.ndarray, np.ndarray]: standardized lower and
            upper prediction interval values.
    """
    if y_pred_intervals is None:
        return None, None

    if len(y_pred_intervals.shape) == 3:
        y_pred_lower_std = standardize_values(
            y_pred_intervals[:, 0, 0], stations, station_stats
        )
        y_pred_upper_std = standardize_values(
            y_pred_intervals[:, 1, 0], stations, station_stats
        )
    else:
        y_pred_lower_std = standardize_values(
            y_pred_intervals[:, 0], stations, station_stats
        )
        y_pred_upper_std = standardize_values(
            y_pred_intervals[:, 1], stations, station_stats
        )

    return y_pred_lower_std, y_pred_upper_std


def compute_per_station_metrics(
    y_true_std: np.ndarray,
    y_pred_std: np.ndarray,
    stations: np.ndarray,
    y_pred_lower_std: np.ndarray = None,
    y_pred_upper_std: np.ndarray = None,
) -> pd.DataFrame:
    """
    Compute station-level performance metrics including scaled RMSE,
    scaled MAE, coverage, scaled prediction interval size,
    and Gaussian negative log-likelihood.

    Parameters:
        y_true_std (np.ndarray): Standardized ground truth.
        y_pred_std (np.ndarray): Array of predicted standardized predictions.
        stations (np.ndarray): Station codes.
        y_pred_lower_std (np.ndarray): lower prediction interval values.
        y_pred_upper_std (np.ndarray): upper prediction interval values.

    Returns:
    pd.DataFrame
        Dataframe with the following metrics:
            - station_code: Identifier for the station.
            - scaled_rmse: Scaled Root Mean Squared Error for the station.
            - scaled_mae: Scaled Mean Absolute Error for the station.
            - coverage
            - scaled_interval_size: Average size of the prediction interval
            - log_likelihood: Gaussian negative log-likelihood.
    """
    station_list = np.unique(stations)

    records = []

    has_intervals = (y_pred_lower_std is not None) and (y_pred_upper_std is not None)

    for s in station_list:
        idx = stations == s
        y_true_s = y_true_std[idx]
        y_pred_s = y_pred_std[idx]

        rmse_s = sqrt(mean_squared_error(y_true_s, y_pred_s))
        mae_s = mean_absolute_error(y_true_s, y_pred_s)

        if has_intervals:
            y_lower_s = y_pred_lower_std[idx]
            y_upper_s = y_pred_upper_std[idx]

            # Estimate sigma using the 95% confidence interval approximation
            sigma_s = (y_upper_s - y_lower_s) / 3.29

            # Compute Gaussian negative log-likelihood
            nll_s = (1 / len(y_true_s)) * np.sum(
                np.log(sigma_s) + abs((y_true_s - y_pred_s)) / abs(2 * sigma_s)
            )

            coverage_s = np.mean((y_true_s >= y_lower_s) & (y_true_s <= y_upper_s))
            interval_size_s = np.mean(y_upper_s - y_lower_s)
        else:
            sigma_s = np.std(y_true_s - y_pred_s)  # Fallback estimation
            sigma_s = max(sigma_s, 1e-6)  # Ensure non-zero, positive sigma

            nll_s = (1 / len(y_true_s)) * np.sum(
                np.log(sigma_s) + abs((y_true_s - y_pred_s)) / abs(2 * sigma_s)
            )

            coverage_s = np.nan
            interval_size_s = np.nan

        # Collect station-level metrics
        records.append(
            {
                "station_code": s,
                "scaled_rmse": rmse_s,
                "scaled_mae": mae_s,
                "coverage": coverage_s,
                "scaled_interval_size": interval_size_s,
                "log_likelihood": nll_s,
            }
        )

    return pd.DataFrame(records)


def summarize_metrics(
    metrics: pd.DataFrame, model_name: str, dataset_type: str
) -> pd.DataFrame:
    """
    Given a station-level metrics DataFrame, compute average (per station)
    values and a final score.

    Parameters:
        metrics (pd.DataFrame): station-level metrics.
        model_name (str): The name of the model.
        dataset_type (str): The type of dataset used (e.g., "test").

    Returns:
    pd.DataFrame
        A DataFrame containing the final model-level metrics
        (scaled RMSE, log-likelihood, scaled MAE, coverage,
        scaled interval size).
    """
    rmse_final = np.nanmean(metrics["scaled_rmse"])
    mae_final = np.nanmean(metrics["scaled_mae"])
    log_likelihood = np.nanmean(metrics["log_likelihood"])
    if metrics["coverage"].count() == 0:
        coverage_final = np.nan
        interval_size_final = np.nan
    else:
        coverage_final = np.nanmean(metrics["coverage"])
        interval_size_final = np.nanmean(metrics["scaled_interval_size"])

    data = {
        "model": [model_name],
        "dataset": [dataset_type],
        "scaled_rmse": [rmse_final],
        "log_likelihood": [log_likelihood],
        "scaled_mae": [mae_final],
        "coverage": [coverage_final],
        "scaled_interval_size": [interval_size_final],
    }
    return pd.DataFrame(data)


def print_summary_table(summary_df: pd.DataFrame):
    """
    Print a summary of the model-level metrics using tabulate.
    """
    row = summary_df.iloc[0]
    table_data = [
        ["Model", row["model"]],
        ["Dataset Type", row["dataset"]],
        ["Average Scaled RMSE", row["scaled_rmse"]],
        ["Average Scaled MAE", row["scaled_mae"]],
        ["Average Coverage", row["coverage"]],
        ["Average Scaled Interval Size", row["scaled_interval_size"]],
        ["Final Score", row["final_score"]],
    ]
    print(
        "\n"
        + tabulate(table_data, headers=["Metric", "Value"], tablefmt="pretty")
        + "\n"
    )


def generate_boxplots(
    station_metrics_df: pd.DataFrame,
    column_to_display: str,
    prefix: str,
    title: str,
    save: bool = False,
    display: bool = True,
):
    """
    Generate and save boxplots based on the station-level metrics.
    If RMSE_mode is True, only shows a scaled RMSE boxplot.
    Otherwise, shows coverage & interval size boxplots.
    """
    fig1, ax1 = plt.subplots(figsize=(10, 4))
    station_metrics_df.boxplot(column=column_to_display, by="model", ax=ax1)
    ax1.set_title("Per-Station Scaled Gaussian Log-Likelihood")
    ax1.set_xlabel("Model")
    ax1.set_ylabel("Scaled GLL")
    fig1.suptitle(title)
    plt.tight_layout()
    if display:
        plt.show()

    if save:
        current_date = pd.Timestamp.now().strftime("%d-%m-%Y_%H-%M")
        path = f"../../figures/models/{prefix}_{current_date}_boxplots.png"
        save_or_create(plt, path)


def compare_models_per_station(
    y: np.ndarray,
    predictions: List[dict],
    station_code: np.ndarray,
    prefix: str = "",
    column_to_display: str = True,
    title: str = "Model Evaluation",
    save: bool = False,
    display: bool = True,
):
    """
    Evaluate the performance of one or multiple models at the station level.
    Scaled interval size for each station.

    Parameters:
        y : np.ndarray
            Ground truth values for the test set.
        predictions : List[dict]
            A list of prediction dictionaries. Each dictionary must include:
            - "model": A string with the model name.
            - "dataset": Either "train" or "test".
            - "prediction": A 1D array of predicted values.
            - "prediction_interval" (optional): interval bounds.
        station_code : np.ndarray
            An array of station identifiers corresponding to each entry in y.
        prefix : str, optional
            A string prefix for saving figures.
        column_to_display : str, optional
            The column to display in the boxplots.
        title : str, optional
            The title of the boxplots.
        save : bool, optional
            If True, the boxplots are saved.
        display : bool, optional
            If True, the boxplots are displayed.
    """
    all_station_metrics = []

    for pred in predictions:
        model_name = pred["model"]

        station_stats = get_station_stats(y, station_code)

        y_pred = pred["prediction"]
        y_pred_intervals = pred.get("prediction_interval", None)

        y_true_std = standardize_values(y, station_code, station_stats)
        y_pred_std = standardize_values(y_pred, station_code, station_stats)

        y_pred_lower_std, y_pred_upper_std = standardize_prediction_intervals(
            y_pred_intervals, station_code, station_stats
        )

        station_metrics_df = compute_per_station_metrics(
            y_true_std=y_true_std,
            y_pred_std=y_pred_std,
            stations=station_code,
            y_pred_lower_std=y_pred_lower_std,
            y_pred_upper_std=y_pred_upper_std,
        )

        station_metrics_df["model"] = model_name
        all_station_metrics.append(station_metrics_df)

    station_metrics_df = pd.concat(all_station_metrics, ignore_index=True)

    generate_boxplots(
        station_metrics_df, column_to_display, prefix, title, save, display
    )


def load_models_auto(mn: str, dir: str = "../../models/") -> List[any]:
    """
    Auto-load the latest models
    for week0, week1, and week2 from the specified directory.

    Parameters:
        mn (str): The base model name to search for
        (e.g., "mapie_quantile").
        dir (str): Directory where models are stored.

    Returns:
    - List of loaded models in the order [week0, week1, week2].
    """

    p = rf"^{mn}_(\d{{4}}-\d{{2}}-\d{{2}}_\d{{2}}-\d{{2}}-\d{{2}})_week_([0-9]).pkl$"
    pattern = re.compile(p)
    latest_paths = {}

    for fname in os.listdir(dir):
        match = pattern.match(fname)
        if match:
            date_str, week_str = match.groups()
            week_num = int(week_str)
            date_obj = datetime.strptime(date_str, "%Y-%m-%d_%H-%M-%S")
            if week_num not in latest_paths:
                latest_paths[week_num] = (date_obj, fname)
            else:
                current_latest_date, _ = latest_paths[week_num]
                if date_obj > current_latest_date:
                    latest_paths[week_num] = (date_obj, fname)

    loaded_mapie = []
    for i in [0, 1, 2, 3]:
        if i not in latest_paths:
            raise ValueError(f"No mapie_quantile model found for week{i} in {dir}.")
        model_file = latest_paths[i][1]
        full_path = os.path.join(dir, model_file)
        print(f"Loading model for week {i}: {model_file}")
        loaded_mapie.append(joblib.load(full_path))

    return loaded_mapie


def custom_log_likelihood(estimator, X, y_true, cv_data, station_stats, alpha=0.1):
    """
    Custom log-likelihood scoring function.

    Parameters:
        estimator : The fitted estimator with a .predict method.
        X : DataFrame of predictor variables.
        y_true : True target values.
        cv_data : Full DataFrame that includes extra columns
        (e.g., "station_code").
        station_stats : Station-level statistics needed for standardization.
        alpha : Significance level (default from ALPHA).

    Returns:
        nll_s : Computed log-likelihood score.
    """
    # Align y_true with X.
    y_true = pd.Series(y_true.values, index=X.index)

    # Get predictions.
    y_pred = estimator.predict(X)

    # Get quantile predictions.
    y_quantiles = estimator.predict(X, quantiles=[alpha / 2, 1 - alpha / 2])

    # Retrieve station codes from cv_data using X's indices.
    current_stations = cv_data.loc[X.index, "station_code"].to_numpy()

    # Standardize the values.
    y_true_std = standardize_values(y_true.to_numpy(), current_stations, station_stats)
    y_pred_std = standardize_values(y_pred, current_stations, station_stats)
    y_lower_std, y_upper_std = standardize_prediction_intervals(
        y_quantiles, current_stations, station_stats
    )

    # Compute sigma from the prediction interval.
    sigma_std = (y_upper_std - y_lower_std) / 3.29
    sigma_std = np.maximum(sigma_std, 1e-6)

    # Compute the negative log-likelihood.
    nll_s = (1 / len(y_true_std)) * np.sum(
        np.log(sigma_std) + np.abs(y_true_std - y_pred_std) / (2 * sigma_std)
    )

    # Optionally, print some diagnostics.
    cov = np.mean((y_true_std >= y_lower_std) & (y_true_std <= y_upper_std))
    i_size = np.mean(y_upper_std - y_lower_std)
    print(f"Fold: coverage = {cov:.3f}, interval size = {i_size:.3f}")

    return nll_s


def create_deep_model(input_shape: Tuple[int]):
    """Define a simple deep learning model for regression."""
    model = Sequential(
        [
            Input(shape=input_shape),
            Dense(64, activation="relu"),
            Dropout(0.2),
            Dense(64, activation="relu"),
            Dense(1, activation="linear"),  # regression output
        ]
    )
    model.compile(optimizer=Adam(learning_rate=0.001), loss="mse")
    return model


import numpy as np
from xgboost import DMatrix, XGBRegressor, train
from sklearn.base import BaseEstimator, RegressorMixin
from sklearn.utils.validation import check_X_y, check_array, check_is_fitted


class XGBQuantileRegressor(BaseEstimator, RegressorMixin):
    """
    Custom XGBoost model trained on log(y) to ensure positive predictions.
    """

    def __init__(
        self,
        quantile=0.5,
        n_estimators=500,
        learning_rate=0.1,
        max_depth=3,
        objective="reg:squaredlogerror",
        gamma=0,
        min_child_weight=1,
        subsample=1,
        colsample_bytree=1,
    ):
        self.quantile = quantile
        self.n_estimators = n_estimators
        self.learning_rate = learning_rate
        self.max_depth = max_depth
        self.objective = objective
        self.gamma = gamma
        self.min_child_weight = min_child_weight
        self.subsample = subsample
        self.colsample_bytree = colsample_bytree
        self.model_ = None

    def _quantile_gradient(self, y_true, y_pred):
        """Gradient of quantile loss."""
        residual = y_true - y_pred
        return np.where(residual > 0, -self.quantile, -(self.quantile - 1))

    def _quantile_hessian(self, y_true):
        """Hessian (second derivative) is constant for quantile loss."""
        return np.ones_like(y_true)

    def fit(self, X, y, eval_set=None):
        """Train model on log-transformed target."""
        feature_names = X.columns.tolist()

        X, y = check_X_y(X, y)

        if np.any(y <= 0):
            raise ValueError(
                "All target values must be positive for log transformation."
            )

        y_log = np.log(y)  # Apply log transformation

        dtrain = DMatrix(X, label=y_log, feature_names=feature_names)

        params = {
            "objective": self.objective,
            "eta": self.learning_rate,
            "max_depth": self.max_depth,
            "gamma": self.gamma,
            "min_child_weight": self.min_child_weight,
            "subsample": self.subsample,
            "colsample_bytree": self.colsample_bytree,
        }

        if eval_set is not None:
            eval_set = [
                (DMatrix(X_eval, label=np.log(y_eval)), "validation")
                for X_eval, y_eval in eval_set
            ]

        self.model_ = train(
            params,
            dtrain,
            evals=eval_set,
            num_boost_round=self.n_estimators,
            obj=self._custom_loss,
            verbose_eval=False,
        )
        return self

    def _custom_loss(self, y_pred, dtrain):
        """Custom loss function."""
        y_true = dtrain.get_label()
        grad = self._quantile_gradient(y_true, y_pred)
        hess = self._quantile_hessian(y_true)
        return grad, hess

    def predict(self, X):
        """Predict and exponentiate to ensure positive values."""
        check_is_fitted(self, "model_")
        X = check_array(X)

        dtest = DMatrix(X)
        y_pred_log = self.model_.predict(dtest, validate_features=False)
        return np.exp(y_pred_log)  # Convert back to original scale


class XGBQRFModel:
    def __init__(
        self, xgb_params: dict, qrf_params: dict, quantiles: list = [], random_state=42
    ):
        self.xgb_params = xgb_params
        self.qrf_params = qrf_params
        self.quantiles = quantiles
        self.models = {
            "XGB": {
                q: XGBQuantileRegressor(quantile=q, **self.xgb_params)
                for q in self.quantiles
            },
            "QRF": RandomForestQuantileRegressor(**self.qrf_params),
        }

    def fit(self, X, y, eval_set: list = []):
        print("Fitting XGB models")
        for q in self.quantiles:
            self.models["XGB"][q].fit(X, y, eval_set=eval_set)
        print("Fitting QRF model")
        self.models["QRF"].fit(X, y)

    def predict(self, X):
        xgb_predictions = np.stack(
            [model.predict(X) for model in self.models["XGB"].values()], axis=1
        )

        qrf_predictions = self.models["QRF"].predict(X, quantiles=self.quantiles)

        lower_gap = qrf_predictions[:, 1] - qrf_predictions[:, 0]
        lower = xgb_predictions[:, 1] - lower_gap
        lower = lower.clip(min=0)

        upper_gap_qrf = qrf_predictions[:, 2] - qrf_predictions[:, 1]
        upper_gap_xgb = xgb_predictions[:, 2] - xgb_predictions[:, 1]
        upper = xgb_predictions[:, 1] + ((upper_gap_qrf + upper_gap_xgb) / 2)
        return np.stack(
            [lower, xgb_predictions[:, 1], upper],
            axis=1,
        )


from xgboost import XGBRegressor


class XGBQRF_SimpleModel:
    def __init__(
        self, xgb_params: dict, qrf_params: dict, quantiles: list = [], SEED: int = 42
    ):
        self.xgb_params = xgb_params
        self.qrf_params = qrf_params
        self.quantiles = quantiles
        self.models = {
            "XGB": XGBRegressor(**self.xgb_params, random_state=SEED),
            "QRF": RandomForestQuantileRegressor(**self.qrf_params, random_state=SEED),
        }
        self.predictions = None

    def fit(self, X, y, eval_set: list = [], prev_week_models=[]):
        week = len(prev_week_models)
        if len(prev_week_models) > 0:
            for model in prev_week_models:
                X = pd.concat(
                    [
                        X.reset_index(drop=True),
                        model.predictions.reset_index(drop=True),
                    ],
                    axis=1,
                )
        self.models["XGB"].fit(X, y, eval_set=eval_set, verbose=False)
        print("Fitting QRF model")
        self.models["QRF"].fit(X, y)

        self.save_predictions(X, week)

    def save_predictions(self, X, week, predictions=None):
        if predictions is None:
            predictions = self.predict(X)

        predictions = pd.DataFrame(
            {
                f"predicted_water_flow_week{week}_lower": predictions[:, 0],
                f"predicted_water_flow_week{week}_median": predictions[:, 1],
                f"predicted_water_flow_week{week}_upper": predictions[:, 2],
            }
        )

        predictions.set_index(X.index)
        self.predictions = predictions

    def predict(self, X, prev_week_models=[]):
        week = len(prev_week_models)
        if len(prev_week_models) > 0:
            for model in prev_week_models:
                X = pd.concat(
                    [
                        X.reset_index(drop=True),
                        model.predictions.reset_index(drop=True),
                    ],
                    axis=1,
                )
        xgb_predictions = self.models["XGB"].predict(X)

        qrf_predictions = self.models["QRF"].predict(X, quantiles=self.quantiles)

        qrf_median = qrf_predictions[:, 1]

<<<<<<< HEAD
=======
        # Threshold on xgb_predictions
>>>>>>> 41983425
        xgb_predictions[xgb_predictions < 100] = qrf_median[xgb_predictions < 100]

        qrf_lower_gap = (
            qrf_median - qrf_predictions[:, 0]
        ) / qrf_median  # à soustraire
        lower_bound = xgb_predictions * (1 - qrf_lower_gap)

        qrf_upper_gap = (qrf_predictions[:, 2] - qrf_median) / qrf_median  # à ajouter
        upper_bound = xgb_predictions * (1 + qrf_upper_gap)

        predictions = np.stack(
            [lower_bound, xgb_predictions, upper_bound],
            axis=1,
        )

        self.save_predictions(X, week, predictions)

        return predictions

    def predict_separate(self, X):
        predictions = dict()
        predictions["XGB"] = self.models["XGB"].predict(X)
        predictions["QRF"] = self.models["QRF"].predict(X, quantiles=self.quantiles)
        return predictions


class Ensemble:
    def __init__(
        self,
        params: dict = {},
        quantiles: list[float] = [0.05, 0.5, 0.95],
        seed: int = 42,
    ):
        self.params = params

        if len(self.params.keys()) == 0:
            print("No parameters provided for the models using default ones.")
            self.xgb_params = {
                i: {
                    "n_estimators": 300,
                    "max_depth": 5,
                    "learning_rate": 0.1,
                }
                for i in range(3)
            }

            self.qrf_params = {
                i: {
                    "n_estimators": 30,
                    "max_depth": 10,
                }
                for i in range(3)
            }
        if len(self.params.keys()) == 3:
            self.xgb_params = {
                k: {
                    "n_estimators": v["n_estimators"],
                    "max_depth": v["max_depth"],
                    "learning_rate": v["learning_rate"],
                    "subsample": v["subsample"],
                }
                for k, v in self.params.items()
            }

            self.qrf_params = {
                k: {
                    "n_estimators": v["n_estimators_qrf"],
                    "max_depth": v["max_depth_qrf"],
                    "min_samples_split": v["min_samples_split"],
                    "min_samples_leaf": v["min_samples_leaf"],
                    "criterion": v["criterion"],
                }
                for k, v in self.params.items()
            }

        self.models = {
            k: XGBQRF_SimpleModel(
                xgb_params=self.xgb_params[k],
                qrf_params=self.qrf_params[k],
                quantiles=quantiles,
                SEED=seed,
            )
            for k in range(3)
        }

    def fit(self, X, y, eval_set: list = [], X_qrf=None, y_qrf=None):
        for i in self.models.keys():
            print(f"Training model {i}")
            if i == 0:
                # Brazil dedicated
                x_brazil = X[X["north_hemisphere"] == 0]
                y_brazil = y[X["north_hemisphere"] == 0]
                x_brazil_qrf = None
                y_brazil_qrf = None
                if not X_qrf is None and not y_qrf is None:
                    x_brazil_qrf = X_qrf[X_qrf["north_hemisphere"] == 0]
                    y_brazil_qrf = y_qrf[X_qrf["north_hemisphere"] == 0]
                # brazil_eval =
                self.models[i].fit(
                    x_brazil,
                    y_brazil,
                    eval_set=eval_set,
                    # X_qrf=x_brazil_qrf,
                    # y_qrf=y_brazil_qrf,
                )
            elif i == 1:
                x_north = X[X["north_hemisphere"] == 1]
                y_north = y[X["north_hemisphere"] == 1]
                x_north_qrf = None
                y_north_qrf = None
                if not X_qrf is None and not y_qrf is None:
                    x_north_qrf = X_qrf[X_qrf["north_hemisphere"] == 1]
                    y_north_qrf = y_qrf[X_qrf["north_hemisphere"] == 1]
                self.models[i].fit(
                    x_north,
                    y_north,
                    eval_set=eval_set,
                    # X_qrf=x_north_qrf,
                    # y_qrf=y_north_qrf,
                )
            else:
                self.models[i].fit(X, y, eval_set=eval_set)

    def predict(self, X):
        predictions = []
        for i in self.models.keys():
            pred = self.models[i].predict(X)
            predictions.append(pred)

        predictions = np.stack(predictions, axis=1)
        weights = np.ones((X.shape[0], len(self.models)))

        north = X["north_hemisphere"].values  # shape (n_samples,)

        # Dynamic weights based on 'north_hemisphere'
        weights[:, 0] = np.where(north == 0, 0.5, 0.0)
        weights[:, 1] = np.where(north == 1, 0.5, 0.0)
        weights[:, 2] = 0.5  # General model

        weights /= weights.sum(axis=1, keepdims=True)  # (N, 3)

        # Multiply weights with predictions
        # predictions: (N, 3, Q) * weights[:, :, None] → (N, 3, Q)
        weighted_predictions = predictions * weights[:, :, None]

        # Sum over models: (N, Q)
        final_prediction = np.sum(weighted_predictions, axis=1)

        return final_prediction


class ChainedQrfModel:
    def __init__(self, qrf_params: dict, qrf_features: dict, number_of_weeks: int = 4):
        self.qrf_params = qrf_params
        self.qrf_features = qrf_features
        self.number_of_weeks = number_of_weeks
        self.models = {}
        for i in range(self.number_of_weeks):
            self.models[i] = RandomForestQuantileRegressor(**self.qrf_params[i])

    def fit(self, X, y):
        print("Fitting QRF models")
        X_incremental = {}
        for i in range(self.number_of_weeks):
            print(f"Fitting week {i}")
            if i == 0:
                X_incremental[i] = X.copy(deep=True)
                self.models[i].fit(X_incremental[i][self.qrf_features[i]], y[i])
            else:
                # Use the previous week's predictions as features
                y_pred = self.models[i - 1].predict(
                    X_incremental[i - 1][self.qrf_features[i - 1]], quantiles=[0.5]
                )
                y_pred = np.reshape(y_pred, (-1, 1))

                X_incremental[i] = X_incremental[i - 1].copy(deep=True)
                print(f"week_{i}_pred")
                X_incremental[i][f"week_{i}_pred"] = y_pred

                if i == 1:
                    X_incremental[i][f"week_{i-1}_{i}_slope"] = (
                        X_incremental[i][f"week_{i}_pred"]
                        - X_incremental[i]["water_flow_lag_1w"]
                    ) / X_incremental[i]["water_flow_lag_1w"].replace(0, np.nan)
                else:
                    X_incremental[i][f"week_{i-1}_{i}_slope"] = (
                        X_incremental[i][f"week_{i}_pred"]
                        - X_incremental[i][f"week_{i-1}_pred"]
                    ) / X_incremental[i][f"week_{i-1}_pred"].replace(0, np.nan)

                self.models[i].fit(X_incremental[i][self.qrf_features[i]], y[i])

    def predict(self, X, quantiles=[0.05, 0.5, 0.95]):
        print("Predicting QRF models")
        predictions = {}
        X_incremental = {}
        for i in range(self.number_of_weeks):
            if i == 0:
                X_incremental[i] = X.copy(deep=True)
                predictions[i] = self.models[i].predict(
                    X_incremental[i][self.qrf_features[i]], quantiles=quantiles
                )
            else:
                # Use the previous week's predictions as features
                y_pred = predictions[i - 1][:, 1]
                y_pred = np.reshape(y_pred, (-1, 1))
                X_incremental[i] = X_incremental[i - 1].copy(deep=True)
                X_incremental[i][f"week_{i}_pred"] = y_pred

                if i == 1:
                    X_incremental[i][f"week_{i-1}_{i}_slope"] = (
                        X_incremental[i][f"week_{i}_pred"]
                        - X_incremental[i]["water_flow_lag_1w"]
                    ) / X_incremental[i]["water_flow_lag_1w"].replace(0, np.nan)
                else:
                    X_incremental[i][f"week_{i-1}_{i}_slope"] = (
                        X_incremental[i][f"week_{i}_pred"]
                        - X_incremental[i][f"week_{i-1}_pred"]
                    ) / X_incremental[i][f"week_{i-1}_pred"].replace(0, np.nan)

                predictions[i] = self.models[i].predict(
                    X_incremental[i][self.qrf_features[i]], quantiles=quantiles
                )

        return predictions


class SpecialistQrfModel:
    def __init__(
        self,
        qrf_params: dict,
        qrf_features: dict,
        specialized_col="region_cluster",
        number_of_weeks: int = 4,
        number_of_clusters: int = 3,
    ):
        self.qrf_params = qrf_params
        self.qrf_features = qrf_features
        self.number_of_weeks = number_of_weeks
        self.specialized_col = specialized_col
        self.number_of_clusters = number_of_clusters
        self.models = {}

        print("Init QRF models")
        for i in range(self.number_of_weeks):
            self.models[i] = {}
            for clust_index in range(self.number_of_clusters):
                self.models[i][clust_index] = RandomForestQuantileRegressor(
                    **self.qrf_params[clust_index]
                )

    def fit(self, X, y):
        print("Fitting QRF models")
        for i in range(self.number_of_weeks):
            print(f"Fitting week {i}")
            for clust_index in range(self.number_of_clusters):
                print(f"Fitting cluster {clust_index}")
                X["y_true"] = y[i]
                X_train = X[X[self.specialized_col] == clust_index].copy(deep=True)
                y_train = X_train["y_true"]
                X.drop(columns=["y_true"])
                X_train.drop(columns=["y_true"])
                self.models[i][clust_index].fit(
                    X_train[self.qrf_features[clust_index]], y_train
                )

    def predict(self, X, quantiles=[0.05, 0.5, 0.95]):
        print("Predicting QRF models")
        predictions = {}

        for i in range(self.number_of_weeks):
            print(f"Predicting week {i}")
            # Crée un DataFrame vide avec les bons index et colonnes (quantiles)
            preds = pd.DataFrame(index=X.index, columns=quantiles, dtype=float)
            print(preds.head())
            for clust_index in range(self.number_of_clusters):
                print(f"Predicting cluster {clust_index}")
                cluster_mask = X[self.specialized_col] == clust_index
                X_pred = X[cluster_mask].copy(deep=True)

                # Prédictions QRF : shape (n_samples, len(quantiles))
                cluster_preds = self.models[i][clust_index].predict(
                    X_pred[self.qrf_features[clust_index]], quantiles=quantiles
                )

                # Place les prédictions aux bons indices
                print(X_pred.index.shape)
                print(cluster_preds.shape)
                print(preds.shape)
                preds.loc[cluster_mask, :] = cluster_preds

            predictions[i] = preds

        return predictions<|MERGE_RESOLUTION|>--- conflicted
+++ resolved
@@ -703,10 +703,7 @@
 
         qrf_median = qrf_predictions[:, 1]
 
-<<<<<<< HEAD
-=======
         # Threshold on xgb_predictions
->>>>>>> 41983425
         xgb_predictions[xgb_predictions < 100] = qrf_median[xgb_predictions < 100]
 
         qrf_lower_gap = (
